--- conflicted
+++ resolved
@@ -39,6 +39,7 @@
 		then:
 			thrown(IllegalStateException)
 	}
+
 	def 'should set property when using the $() convenience method'() {
 		given:
 			Request contract = new Request()
@@ -115,85 +116,6 @@
 			value <= 99_999
 	}
 
-<<<<<<< HEAD
-=======
-	def 'should set property when using the $() convenience method'() {
-		given:
-			Request contract = new Request()
-			DslProperty property
-		when:
-			contract.with {
-				property = $(consumer(regex("[0-9]{5}")))
-			}
-			def generatedValue = property.serverValue
-			generatedValue instanceof String
-			def value = Integer.valueOf(generatedValue as String)
-		then:
-			value >= 0
-			value <= 99_999
-	}
-
-	def 'should set property when using the $() convenience method for Double'() {
-		given:
-			Request contract = new Request()
-			DslProperty property
-		when:
-			contract.with {
-				property = $(consumer(regex("[0-9]{5}").asDouble()))
-			}
-			def value = property.serverValue
-			value instanceof Double
-		then:
-			value >= 0
-			value <= 99_999
-	}
-
-	def 'should set property when using the $() convenience method for Short'() {
-		given:
-			Request contract = new Request()
-			DslProperty property
-		when:
-			contract.with {
-				property = $(consumer(regex("[0-9]{1}").asShort()))
-			}
-			def value = property.serverValue
-			value instanceof Short
-		then:
-			value >= 0
-			value <= 9
-	}
-
-	def 'should set property when using the $() convenience method for Long'() {
-		given:
-			Request contract = new Request()
-			DslProperty property
-		when:
-			contract.with {
-				property = $(consumer(regex("[0-9]{5}").asLong()))
-			}
-			def value = property.serverValue
-			value instanceof Long
-		then:
-			value >= 0
-			value <= 99_999
-	}
-
-	def 'should set property when using the $() convenience method for Integer'() {
-		given:
-			Request contract = new Request()
-			DslProperty property
-		when:
-			contract.with {
-				property = $(consumer(regex("[0-9]{5}").asInteger()))
-			}
-			def value = property.serverValue
-			value instanceof Integer
-		then:
-			value >= 0
-			value <= 99_999
-	}
-
->>>>>>> 8bbe6945
 	def 'should set property when using the $() convenience method for Float'() {
 		given:
 			Request contract = new Request()
