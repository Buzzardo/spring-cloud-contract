--- conflicted
+++ resolved
@@ -1,9 +1,5 @@
 /*
-<<<<<<< HEAD
- *  Copyright 2013-2019 the original author or authors.
-=======
  * Copyright 2013-2019 the original author or authors.
->>>>>>> 8bbe6945
  *
  * Licensed under the Apache License, Version 2.0 (the "License");
  * you may not use this file except in compliance with the License.
@@ -21,18 +17,10 @@
 package org.springframework.cloud.contract.spec.internal
 
 import java.nio.charset.Charset
-<<<<<<< HEAD
+import java.util.regex.Pattern
 
 import groovy.transform.TypeChecked
 
-import java.util.regex.Pattern
-
-=======
-import java.util.regex.Pattern
-
-import groovy.transform.TypeChecked
-
->>>>>>> 8bbe6945
 /**
  * Contains useful common methods for the DSL.
  *
@@ -229,12 +217,8 @@
 	 * @return file contents as an array of bytes
 	 */
 	private File fileLocation(String relativePath) {
-<<<<<<< HEAD
-		URL resource = Thread.currentThread().getContextClassLoader().getResource(relativePath)
-=======
 		URL resource = Thread.currentThread().getContextClassLoader().
 				getResource(relativePath)
->>>>>>> 8bbe6945
 		if (resource == null) {
 			throw new IllegalStateException("File [${relativePath}] is not present")
 		}
