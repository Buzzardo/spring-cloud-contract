--- conflicted
+++ resolved
@@ -27,13 +27,9 @@
  * @since 1.0.0
  */
 @CompileStatic
-<<<<<<< HEAD
 @EqualsAndHashCode
 @ToString(includePackage = false, includeNames = true)
-class ExecutionProperty {
-=======
 class ExecutionProperty implements Serializable {
->>>>>>> 19120f55
 
 	private static final String PLACEHOLDER_VALUE = '$it'
 
