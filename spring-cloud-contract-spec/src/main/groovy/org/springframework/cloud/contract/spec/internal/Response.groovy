--- conflicted
+++ resolved
@@ -48,11 +48,7 @@
 	Headers headers
 	Body body
 	boolean async
-<<<<<<< HEAD
-	TestMatchers matchers
-=======
 	ResponseBodyMatchers bodyMatchers
->>>>>>> f62ad3a9
 
 	Response() {
 	}
@@ -123,11 +119,6 @@
 		return value(server)
 	}
 
-<<<<<<< HEAD
-	void testMatchers(@DelegatesTo(TestMatchers) Closure closure) {
-		this.matchers = new TestMatchers()
-		closure.delegate = this.matchers
-=======
 	/**
 	 * @deprecated Deprecated in favor of bodyMatchers to support other future bodyMatchers too
 	 */
@@ -140,7 +131,6 @@
 	void bodyMatchers(@DelegatesTo(ResponseBodyMatchers) Closure closure) {
 		this.bodyMatchers = new ResponseBodyMatchers()
 		closure.delegate = this.bodyMatchers
->>>>>>> f62ad3a9
 		closure()
 	}
 
