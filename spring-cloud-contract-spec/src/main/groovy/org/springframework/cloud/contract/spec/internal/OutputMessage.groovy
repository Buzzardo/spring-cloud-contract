/*
 *  Copyright 2013-2018 the original author or authors.
 *
 *  Licensed under the Apache License, Version 2.0 (the "License");
 *  you may not use this file except in compliance with the License.
 *  You may obtain a copy of the License at
 *
 *       http://www.apache.org/licenses/LICENSE-2.0
 *
 *  Unless required by applicable law or agreed to in writing, software
 *  distributed under the License is distributed on an "AS IS" BASIS,
 *  WITHOUT WARRANTIES OR CONDITIONS OF ANY KIND, either express or implied.
 *  See the License for the specific language governing permissions and
 *  limitations under the License.
 */

package org.springframework.cloud.contract.spec.internal

import groovy.transform.CompileStatic
import groovy.transform.EqualsAndHashCode
import groovy.transform.ToString
import groovy.transform.TypeChecked
import groovy.util.logging.Slf4j
import org.apache.commons.lang3.StringEscapeUtils
import repackaged.nl.flotsam.xeger.Xeger

import java.util.regex.Pattern
<<<<<<< HEAD
=======

>>>>>>> bfb5495a
/**
 * Represents an output for messaging. Used for verifying
 * the body and headers that are sent.
 *
 * @author Marcin Grzejszczak
 * @author Tim Ysewyn
 * @since 1.0.0
 */
<<<<<<< HEAD
@Slf4j
=======
>>>>>>> bfb5495a
@TypeChecked
@EqualsAndHashCode
@ToString(includePackage = false, includeNames = true)
class OutputMessage extends Common {

	@Delegate ServerPatternValueDslProperty property = new ServerPatternValueDslProperty()

	DslProperty<String> sentTo
	Headers headers
	Cookies cookies
	DslProperty body
	ExecutionProperty assertThat
	ResponseBodyMatchers bodyMatchers

	OutputMessage() {}

	OutputMessage(OutputMessage outputMessage) {
		this.sentTo = outputMessage.sentTo
		this.headers = outputMessage.headers
		this.cookies = outputMessage.cookies
		this.body = outputMessage.body
	}

	void sentTo(String sentTo) {
		this.sentTo = new DslProperty(sentTo)
	}

	void sentTo(DslProperty sentTo) {
		this.sentTo = sentTo
	}

	void body(Object bodyAsValue) {
		this.body = new DslProperty(bodyAsValue)
	}

	void body(DslProperty bodyAsValue) {
		this.body = bodyAsValue
	}

	void headers(@DelegatesTo(Headers) Closure closure) {
		this.headers = new Headers()
		closure.delegate = headers
		closure()
	}

	void cookies(@DelegatesTo(Cookies) Closure closure) {
		this.cookies = new Cookies()
		closure.delegate = cookies
		closure()
	}

	void assertThat(String assertThat) {
		this.assertThat = new ExecutionProperty(assertThat)
	}

	DslProperty value(ServerDslProperty server) {
		Object value = server.clientValue
		if (server.clientValue instanceof Pattern) {
			value = StringEscapeUtils.escapeJava(new Xeger(((Pattern)server.clientValue).pattern()).generate())
		}
		return new DslProperty(value, server.serverValue)
	}

	DslProperty $(ServerDslProperty server) {
		return value(server)
	}

<<<<<<< HEAD
	/**
	 * @deprecated Deprecated in favor of bodyMatchers to support other future bodyMatchers too
	 */
	@Deprecated
=======
>>>>>>> bfb5495a
	void testMatchers(@DelegatesTo(ResponseBodyMatchers) Closure closure) {
		log.warn("testMatchers method is deprecated. Please use bodyMatchers instead")
		bodyMatchers(closure)
	}

	void bodyMatchers(@DelegatesTo(ResponseBodyMatchers) Closure closure) {
		this.bodyMatchers = new ResponseBodyMatchers()
		closure.delegate = this.bodyMatchers
		closure()
	}

	@CompileStatic
	@EqualsAndHashCode(includeFields = true)
	@ToString(includePackage = false)
	private class ServerPatternValueDslProperty extends PatternValueDslProperty<ServerDslProperty> {

		@Override
		protected ServerDslProperty createProperty(Pattern pattern, Object generatedValue) {
			return new ServerDslProperty(pattern, generatedValue)
		}
	}
}

@CompileStatic
@EqualsAndHashCode
@ToString(includePackage = false)
class ServerOutputMessage extends OutputMessage {
	ServerOutputMessage(OutputMessage request) {
		super(request)
	}
}

@CompileStatic
@EqualsAndHashCode
@ToString(includePackage = false)
class ClientOutputMessage extends OutputMessage {
	ClientOutputMessage(OutputMessage request) {
		super(request)
	}
}
<|MERGE_RESOLUTION|>--- conflicted
+++ resolved
@@ -25,10 +25,7 @@
 import repackaged.nl.flotsam.xeger.Xeger
 
 import java.util.regex.Pattern
-<<<<<<< HEAD
-=======
 
->>>>>>> bfb5495a
 /**
  * Represents an output for messaging. Used for verifying
  * the body and headers that are sent.
@@ -37,10 +34,7 @@
  * @author Tim Ysewyn
  * @since 1.0.0
  */
-<<<<<<< HEAD
 @Slf4j
-=======
->>>>>>> bfb5495a
 @TypeChecked
 @EqualsAndHashCode
 @ToString(includePackage = false, includeNames = true)
@@ -108,13 +102,10 @@
 		return value(server)
 	}
 
-<<<<<<< HEAD
 	/**
 	 * @deprecated Deprecated in favor of bodyMatchers to support other future bodyMatchers too
 	 */
 	@Deprecated
-=======
->>>>>>> bfb5495a
 	void testMatchers(@DelegatesTo(ResponseBodyMatchers) Closure closure) {
 		log.warn("testMatchers method is deprecated. Please use bodyMatchers instead")
 		bodyMatchers(closure)
