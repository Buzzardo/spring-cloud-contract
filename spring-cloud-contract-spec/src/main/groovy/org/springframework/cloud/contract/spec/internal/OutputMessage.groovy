/*
 *  Copyright 2013-2018 the original author or authors.
 *
 *  Licensed under the Apache License, Version 2.0 (the "License");
 *  you may not use this file except in compliance with the License.
 *  You may obtain a copy of the License at
 *
 *       http://www.apache.org/licenses/LICENSE-2.0
 *
 *  Unless required by applicable law or agreed to in writing, software
 *  distributed under the License is distributed on an "AS IS" BASIS,
 *  WITHOUT WARRANTIES OR CONDITIONS OF ANY KIND, either express or implied.
 *  See the License for the specific language governing permissions and
 *  limitations under the License.
 */

package org.springframework.cloud.contract.spec.internal

import groovy.transform.CompileStatic
import groovy.transform.EqualsAndHashCode
import groovy.transform.ToString
import groovy.transform.TypeChecked
import groovy.util.logging.Slf4j
import org.apache.commons.lang3.StringEscapeUtils
import repackaged.nl.flotsam.xeger.Xeger

import java.util.regex.Pattern
/**
 * Represents an output for messaging. Used for verifying
 * the body and headers that are sent.
 *
 * @author Marcin Grzejszczak
 * @author Tim Ysewyn
 * @since 1.0.0
 */
@Slf4j
@TypeChecked
@EqualsAndHashCode
@ToString(includePackage = false, includeNames = true)
class OutputMessage extends Common {

	@Delegate ServerPatternValueDslProperty property = new ServerPatternValueDslProperty()

	DslProperty<String> sentTo
	Headers headers
	DslProperty body
	ExecutionProperty assertThat
<<<<<<< HEAD
	TestMatchers matchers
=======
	ResponseBodyMatchers bodyMatchers
>>>>>>> f62ad3a9

	OutputMessage() {}

	OutputMessage(OutputMessage outputMessage) {
		this.sentTo = outputMessage.sentTo
		this.headers = outputMessage.headers
		this.body = outputMessage.body
	}

	void sentTo(String sentTo) {
		this.sentTo = new DslProperty(sentTo)
	}

	void sentTo(DslProperty sentTo) {
		this.sentTo = sentTo
	}

	void body(Object bodyAsValue) {
		this.body = new DslProperty(bodyAsValue)
	}

	void body(DslProperty bodyAsValue) {
		this.body = bodyAsValue
	}

	void headers(@DelegatesTo(Headers) Closure closure) {
		this.headers = new Headers()
		closure.delegate = headers
		closure()
	}

	void assertThat(String assertThat) {
		this.assertThat = new ExecutionProperty(assertThat)
	}

	DslProperty value(ServerDslProperty server) {
		Object value = server.clientValue
		if (server.clientValue instanceof Pattern) {
			value = StringEscapeUtils.escapeJava(new Xeger(((Pattern)server.clientValue).pattern()).generate())
		}
		return new DslProperty(value, server.serverValue)
	}

<<<<<<< HEAD
	void testMatchers(@DelegatesTo(TestMatchers) Closure closure) {
		this.matchers = new TestMatchers()
		closure.delegate = this.matchers
=======
	/**
	 * @deprecated Deprecated in favor of bodyMatchers to support other future bodyMatchers too
	 */
	@Deprecated
	void testMatchers(@DelegatesTo(ResponseBodyMatchers) Closure closure) {
		log.warn("testMatchers method is deprecated. Please use bodyMatchers instead")
		bodyMatchers(closure)
	}

	void bodyMatchers(@DelegatesTo(ResponseBodyMatchers) Closure closure) {
		this.bodyMatchers = new ResponseBodyMatchers()
		closure.delegate = this.bodyMatchers
>>>>>>> f62ad3a9
		closure()
	}

	@CompileStatic
	@EqualsAndHashCode(includeFields = true)
	@ToString(includePackage = false)
	private class ServerPatternValueDslProperty extends PatternValueDslProperty<ServerDslProperty> {

		@Override
		protected ServerDslProperty createProperty(Pattern pattern, Object generatedValue) {
			return new ServerDslProperty(pattern, generatedValue)
		}
	}
}

@CompileStatic
@EqualsAndHashCode
@ToString(includePackage = false)
class ServerOutputMessage extends OutputMessage {
	ServerOutputMessage(OutputMessage request) {
		super(request)
	}
}

@CompileStatic
@EqualsAndHashCode
@ToString(includePackage = false)
class ClientOutputMessage extends OutputMessage {
	ClientOutputMessage(OutputMessage request) {
		super(request)
	}
}
<|MERGE_RESOLUTION|>--- conflicted
+++ resolved
@@ -45,11 +45,7 @@
 	Headers headers
 	DslProperty body
 	ExecutionProperty assertThat
-<<<<<<< HEAD
-	TestMatchers matchers
-=======
 	ResponseBodyMatchers bodyMatchers
->>>>>>> f62ad3a9
 
 	OutputMessage() {}
 
@@ -93,11 +89,6 @@
 		return new DslProperty(value, server.serverValue)
 	}
 
-<<<<<<< HEAD
-	void testMatchers(@DelegatesTo(TestMatchers) Closure closure) {
-		this.matchers = new TestMatchers()
-		closure.delegate = this.matchers
-=======
 	/**
 	 * @deprecated Deprecated in favor of bodyMatchers to support other future bodyMatchers too
 	 */
@@ -110,7 +101,6 @@
 	void bodyMatchers(@DelegatesTo(ResponseBodyMatchers) Closure closure) {
 		this.bodyMatchers = new ResponseBodyMatchers()
 		closure.delegate = this.bodyMatchers
->>>>>>> f62ad3a9
 		closure()
 	}
 
