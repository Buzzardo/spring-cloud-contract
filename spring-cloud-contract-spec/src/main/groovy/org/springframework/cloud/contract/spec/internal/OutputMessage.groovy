/*
 * Copyright 2013-2019 the original author or authors.
 *
 * Licensed under the Apache License, Version 2.0 (the "License");
 * you may not use this file except in compliance with the License.
 * You may obtain a copy of the License at
 *
 *      http://www.apache.org/licenses/LICENSE-2.0
 *
 * Unless required by applicable law or agreed to in writing, software
 * distributed under the License is distributed on an "AS IS" BASIS,
 * WITHOUT WARRANTIES OR CONDITIONS OF ANY KIND, either express or implied.
 * See the License for the specific language governing permissions and
 * limitations under the License.
 */

package org.springframework.cloud.contract.spec.internal

import java.util.regex.Pattern

import groovy.transform.CompileStatic
import groovy.transform.EqualsAndHashCode
import groovy.transform.ToString
import groovy.transform.TypeChecked
import groovy.util.logging.Commons
<<<<<<< HEAD
=======

>>>>>>> 8bbe6945
/**
 * Represents an output for messaging. Used for verifying
 * the body and headers that are sent.
 *
 * @author Marcin Grzejszczak
 * @author Tim Ysewyn
 * @since 1.0.0
 */
@Commons
@TypeChecked
@EqualsAndHashCode
@ToString(includePackage = false, includeNames = true)
class OutputMessage extends Common {

	@Delegate
	ServerPatternValueDslProperty property = new ServerPatternValueDslProperty()

	DslProperty<String> sentTo
	Headers headers
	DslProperty body
	ExecutionProperty assertThat
	ResponseBodyMatchers bodyMatchers

	OutputMessage() {}

	OutputMessage(OutputMessage outputMessage) {
		this.sentTo = outputMessage.sentTo
		this.headers = outputMessage.headers
		this.body = outputMessage.body
	}

	void sentTo(String sentTo) {
		this.sentTo = new DslProperty(sentTo)
	}

	void sentTo(DslProperty sentTo) {
		this.sentTo = sentTo
	}

	void body(Object bodyAsValue) {
		this.body = new DslProperty(bodyAsValue)
	}

	void body(DslProperty bodyAsValue) {
		this.body = bodyAsValue
	}

	void headers(@DelegatesTo(Headers) Closure closure) {
		this.headers = new Headers()
		closure.delegate = headers
		closure()
	}

	void assertThat(String assertThat) {
		this.assertThat = new ExecutionProperty(assertThat)
	}

	/**
	 * @deprecated - use the server dsl property
	 */
	@Deprecated
	DslProperty value(ClientDslProperty clientDslProperty) {
		return value(new ServerDslProperty(clientDslProperty.serverValue, clientDslProperty.clientValue))
	}

	DslProperty value(ServerDslProperty serverDslProperty) {
		Object concreteValue = serverDslProperty.clientValue
		Object dynamicValue = serverDslProperty.serverValue
		// for the output messages ran via stub runner,
		// entries have to have fixed values
		if (dynamicValue instanceof RegexProperty) {
			return dynamicValue
					.concreteClientEscapedDynamicProducer()
		}
		return new DslProperty(concreteValue, dynamicValue)
	}

	/**
	 * @deprecated - use the server dsl property
	 */
	@Deprecated
	DslProperty $(ClientDslProperty client) {
		return value(client)
	}

	DslProperty $(ServerDslProperty property) {
		return value(property)
	}

	DslProperty $(Pattern pattern) {
		return value(new RegexProperty(pattern))
	}

	DslProperty $(RegexProperty pattern) {
		return value(pattern)
	}

	DslProperty value(RegexProperty pattern) {
		return value(producer(pattern))
	}

	DslProperty $(OptionalProperty property) {
		return value(producer(property.optionalPatternValue()))
	}

	@Override
	RegexProperty regexProperty(Object object) {
		return new RegexProperty(object).concreteClientDynamicProducer()
	}

	/**
	 * @deprecated Deprecated in favor of bodyMatchers to support other future bodyMatchers too
	 */
	@Deprecated
	void testMatchers(@DelegatesTo(ResponseBodyMatchers) Closure closure) {
		log.warn("testMatchers method is deprecated. Please use bodyMatchers instead")
		bodyMatchers(closure)
	}

	void bodyMatchers(@DelegatesTo(ResponseBodyMatchers) Closure closure) {
		this.bodyMatchers = new ResponseBodyMatchers()
		closure.delegate = this.bodyMatchers
		closure()
	}

	@CompileStatic
	@EqualsAndHashCode(includeFields = true)
	@ToString(includePackage = false)
	private class ServerPatternValueDslProperty extends PatternValueDslProperty<ServerDslProperty> {

		@Override
		protected ServerDslProperty createProperty(Pattern pattern, Object generatedValue) {
			return new ServerDslProperty(pattern, generatedValue)
		}
	}
}

@CompileStatic
@EqualsAndHashCode
@ToString(includePackage = false)
class ServerOutputMessage extends OutputMessage {
	ServerOutputMessage(OutputMessage request) {
		super(request)
	}
}

@CompileStatic
@EqualsAndHashCode
@ToString(includePackage = false)
class ClientOutputMessage extends OutputMessage {
	ClientOutputMessage(OutputMessage request) {
		super(request)
	}
}
<|MERGE_RESOLUTION|>--- conflicted
+++ resolved
@@ -23,10 +23,7 @@
 import groovy.transform.ToString
 import groovy.transform.TypeChecked
 import groovy.util.logging.Commons
-<<<<<<< HEAD
-=======
 
->>>>>>> 8bbe6945
 /**
  * Represents an output for messaging. Used for verifying
  * the body and headers that are sent.
