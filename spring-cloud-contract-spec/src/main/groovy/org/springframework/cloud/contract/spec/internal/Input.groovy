/*
 *  Copyright 2013-2018 the original author or authors.
 *
 *  Licensed under the Apache License, Version 2.0 (the "License");
 *  you may not use this file except in compliance with the License.
 *  You may obtain a copy of the License at
 *
 *       http://www.apache.org/licenses/LICENSE-2.0
 *
 *  Unless required by applicable law or agreed to in writing, software
 *  distributed under the License is distributed on an "AS IS" BASIS,
 *  WITHOUT WARRANTIES OR CONDITIONS OF ANY KIND, either express or implied.
 *  See the License for the specific language governing permissions and
 *  limitations under the License.
 */

package org.springframework.cloud.contract.spec.internal

import groovy.util.logging.Slf4j

import java.util.regex.Pattern

import groovy.transform.CompileStatic
import groovy.transform.EqualsAndHashCode
import groovy.transform.ToString
import groovy.transform.TypeChecked
import repackaged.nl.flotsam.xeger.Xeger
/**
 * Represents an input for messaging. The input can be a message or some
 * action inside the application.
 *
 * @author Marcin Grzejszczak
 * @author Tim Ysewyn
 * @since 1.0.0
 */
@Slf4j
@TypeChecked
@EqualsAndHashCode
@ToString(includePackage = false, includeNames = true)
class Input extends Common {

	@Delegate ClientPatternValueDslProperty property = new ClientPatternValueDslProperty()

	DslProperty<String> messageFrom
	ExecutionProperty triggeredBy
	Headers messageHeaders = new Headers()
	BodyType messageBody
	ExecutionProperty assertThat
<<<<<<< HEAD
	StubMatchers matchers
=======
	BodyMatchers bodyMatchers
>>>>>>> f62ad3a9

	Input() {}

	Input(Input input) {
		this.messageFrom = input.messageFrom
		this.messageHeaders = input.messageHeaders
		this.messageBody = input.messageBody
	}

	/**
	 * Name of a destination from which message would come to trigger action in the system
	 */
	void messageFrom(String messageFrom) {
		this.messageFrom = new DslProperty<>(messageFrom)
	}

	/**
	 * Name of a destination from which message would come to trigger action in the system
	 */
	void messageFrom(DslProperty messageFrom) {
		this.messageFrom = messageFrom
	}

	/**
	 * Function that needs to be executed to trigger action in the system
	 */
	void triggeredBy(String triggeredBy) {
		this.triggeredBy = new ExecutionProperty(triggeredBy)
	}

	BodyType messageBody(Object bodyAsValue) {
		this.messageBody = new BodyType(bodyAsValue)
	}

	void messageHeaders(@DelegatesTo(Headers) Closure closure) {
		this.messageHeaders = new Headers()
		closure.delegate = messageHeaders
		closure()
	}

	DslProperty value(ClientDslProperty client) {
		Object clientValue = client.clientValue
		if (client.clientValue instanceof Pattern) {
			clientValue = new Xeger(((Pattern)client.clientValue).pattern()).generate()
		}
		return new DslProperty(client.clientValue, clientValue)
	}

	@EqualsAndHashCode(includeFields = true, callSuper = true)
	@ToString(includeSuper = true)
	static class BodyType extends DslProperty {

		BodyType(Object clientValue, Object serverValue) {
			super(clientValue, serverValue)
		}

		BodyType(Object singleValue) {
			super(singleValue)
		}
	}

	void assertThat(String assertThat) {
		this.assertThat = new ExecutionProperty(assertThat)
	}

<<<<<<< HEAD
	void stubMatchers(@DelegatesTo(StubMatchers) Closure closure) {
		this.matchers = new StubMatchers()
		closure.delegate = this.matchers
=======
	/**
	 * @deprecated Deprecated in favor of bodyMatchers to support other future bodyMatchers too
	 */
	@Deprecated
	void stubMatchers(@DelegatesTo(BodyMatchers) Closure closure) {
		log.warn("stubMatchers method is deprecated. Please use bodyMatchers instead")
		bodyMatchers(closure)
	}

	void bodyMatchers(@DelegatesTo(BodyMatchers) Closure closure) {
		this.bodyMatchers = new BodyMatchers()
		closure.delegate = this.bodyMatchers
>>>>>>> f62ad3a9
		closure()
	}

	@CompileStatic
	@EqualsAndHashCode(includeFields = true)
	@ToString(includePackage = false)
	private class ClientPatternValueDslProperty extends PatternValueDslProperty<ClientDslProperty> {

		@Override
		protected ClientDslProperty createProperty(Pattern pattern, Object generatedValue) {
			return new ClientDslProperty(pattern, generatedValue)
		}
	}
}


@CompileStatic
@EqualsAndHashCode
@ToString(includePackage = false)
class ServerInput extends Input {
	ServerInput(Input request) {
		super(request)
	}
}

@CompileStatic
@EqualsAndHashCode
@ToString(includePackage = false)
class ClientInput extends Input {
	ClientInput(Input request) {
		super(request)
	}
}<|MERGE_RESOLUTION|>--- conflicted
+++ resolved
@@ -46,11 +46,7 @@
 	Headers messageHeaders = new Headers()
 	BodyType messageBody
 	ExecutionProperty assertThat
-<<<<<<< HEAD
-	StubMatchers matchers
-=======
 	BodyMatchers bodyMatchers
->>>>>>> f62ad3a9
 
 	Input() {}
 
@@ -116,11 +112,6 @@
 		this.assertThat = new ExecutionProperty(assertThat)
 	}
 
-<<<<<<< HEAD
-	void stubMatchers(@DelegatesTo(StubMatchers) Closure closure) {
-		this.matchers = new StubMatchers()
-		closure.delegate = this.matchers
-=======
 	/**
 	 * @deprecated Deprecated in favor of bodyMatchers to support other future bodyMatchers too
 	 */
@@ -133,7 +124,6 @@
 	void bodyMatchers(@DelegatesTo(BodyMatchers) Closure closure) {
 		this.bodyMatchers = new BodyMatchers()
 		closure.delegate = this.bodyMatchers
->>>>>>> f62ad3a9
 		closure()
 	}
 
