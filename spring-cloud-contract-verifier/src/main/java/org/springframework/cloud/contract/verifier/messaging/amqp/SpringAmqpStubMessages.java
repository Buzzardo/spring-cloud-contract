/*
 *  Copyright 2013-2017 the original author or authors.
 *
 *  Licensed under the Apache License, Version 2.0 (the "License");
 *  you may not use this file except in compliance with the License.
 *  You may obtain a copy of the License at
 *
 *       http://www.apache.org/licenses/LICENSE-2.0
 *
 *  Unless required by applicable law or agreed to in writing, software
 *  distributed under the License is distributed on an "AS IS" BASIS,
 *  WITHOUT WARRANTIES OR CONDITIONS OF ANY KIND, either express or implied.
 *  See the License for the specific language governing permissions and
 *  limitations under the License.
 */

package org.springframework.cloud.contract.verifier.messaging.amqp;

import java.util.List;
import java.util.Map;
import java.util.concurrent.TimeUnit;

import org.apache.commons.logging.Log;
import org.apache.commons.logging.LogFactory;
import org.mockito.ArgumentCaptor;
import org.mockito.ArgumentMatchers;
import org.springframework.amqp.core.Message;
import org.springframework.amqp.core.MessageListener;
import org.springframework.amqp.core.MessagePropertiesBuilder;
import org.springframework.amqp.rabbit.core.RabbitTemplate;
import org.springframework.amqp.rabbit.listener.SimpleMessageListenerContainer;
import org.springframework.amqp.rabbit.listener.api.ChannelAwareMessageListener;
import org.springframework.amqp.support.AmqpHeaders;
import org.springframework.beans.factory.annotation.Autowired;
import org.springframework.cloud.contract.verifier.messaging.MessageVerifier;
import org.springframework.util.Assert;

import static org.mockito.Matchers.eq;
import static org.mockito.Mockito.atLeastOnce;
import static org.mockito.Mockito.mockingDetails;
import static org.mockito.Mockito.verify;
import static org.springframework.amqp.support.converter.DefaultClassMapper.DEFAULT_CLASSID_FIELD_NAME;

/**
 * {@link MessageVerifier} implementation to integrate with plain
 * spring-amqp/spring-rabbit. It is meant to be used without interacting with a running
 * bus.
 *
 * It relies on the RabbitTemplate to be a spy to be able to capture send messages.
 *
 * Messages are not sent to the bus - but are handed over to a
 * {@link SimpleMessageListenerContainer} which allows us to test the full deserialization
 * and listener invocation.
 *
 * @author Mathias Düsterhöft
 * @since 1.0.2
 */
public class SpringAmqpStubMessages implements MessageVerifier<Message> {

	private static final Log log = LogFactory.getLog(SpringAmqpStubMessages.class);

	private final RabbitTemplate rabbitTemplate;

	private final MessageListenerAccessor messageListenerAccessor;

	@Autowired
	public SpringAmqpStubMessages(RabbitTemplate rabbitTemplate,
			MessageListenerAccessor messageListenerAccessor) {
		Assert.notNull(rabbitTemplate, "RabbitTemplate must be set");
		Assert.isTrue(
				mockingDetails(rabbitTemplate).isSpy()
						|| mockingDetails(rabbitTemplate).isMock(),
				"StubRunner AMQP will work only if RabbiTemplate is a spy"); // we get
																				// send
																				// messages
																				// by
																				// capturing
																				// arguments
																				// on the
																				// spy
		this.rabbitTemplate = rabbitTemplate;
		this.messageListenerAccessor = messageListenerAccessor;
	}

	@Override
	public <T> void send(T payload, Map<String, Object> headers, String destination) {
		Message message = org.springframework.amqp.core.MessageBuilder
				.withBody(((String) payload).getBytes())
<<<<<<< HEAD
				.andProperties(MessagePropertiesBuilder.newInstance()
						.setContentType((String) headers.get("contentType"))
						.copyHeaders(headers).build())
=======
				.andProperties(
						MessagePropertiesBuilder.newInstance()
								.setContentType(header(headers, "contentType"))
								.copyHeaders(headers).build())
>>>>>>> c884b9cf
				.build();
		if (headers != null && headers.containsKey(DEFAULT_CLASSID_FIELD_NAME)) {
			message.getMessageProperties().setHeader(DEFAULT_CLASSID_FIELD_NAME,
					headers.get(DEFAULT_CLASSID_FIELD_NAME));
		}
		if (headers != null && headers.containsKey(AmqpHeaders.RECEIVED_ROUTING_KEY)) {
<<<<<<< HEAD
			message.getMessageProperties().setReceivedRoutingKey(
					(String) headers.get(AmqpHeaders.RECEIVED_ROUTING_KEY));
=======
			message.getMessageProperties()
					.setReceivedRoutingKey(header(headers, AmqpHeaders.RECEIVED_ROUTING_KEY));
>>>>>>> c884b9cf
		}
		send(message, destination);
	}

	private String header(Map<String, Object> headers, String headerName) {
		if (headers == null) {
			return "";
		}
		Object value = headers.get(headerName);
		if (value instanceof String) {
			return (String) value;
		} else if (value instanceof Iterable) {
			Iterable values = ((Iterable) value);
			return values.iterator().hasNext() ? (String) values.iterator().next() : "";
		}
		return value.toString();
	}

	@Override
	public void send(Message message, String destination) {
		final String routingKey = message.getMessageProperties().getReceivedRoutingKey();
		List<SimpleMessageListenerContainer> listenerContainers = this.messageListenerAccessor
				.getListenerContainersForDestination(destination, routingKey);
		if (listenerContainers.isEmpty()) {
			throw new IllegalStateException(
					"no listeners found for destination " + destination);
		}
		for (SimpleMessageListenerContainer listenerContainer : listenerContainers) {
			Object messageListener = listenerContainer.getMessageListener();
			if (messageListener instanceof ChannelAwareMessageListener
					&& listenerContainer.getConnectionFactory() != null) {
				try {
					((ChannelAwareMessageListener) messageListener).onMessage(message,
							listenerContainer.getConnectionFactory().createConnection()
									.createChannel(true));
				}
				catch (Exception e) {
					throw new RuntimeException(e);
				}
			}
			else {
				((MessageListener) messageListener).onMessage(message);
			}
		}
	}

	@Override
	public Message receive(String destination, long timeout, TimeUnit timeUnit) {
		ArgumentCaptor<Message> messageCaptor = ArgumentCaptor.forClass(Message.class);
		ArgumentCaptor<String> routingKeyCaptor = ArgumentCaptor.forClass(String.class);
		verify(this.rabbitTemplate, atLeastOnce()).send(eq(destination),
				routingKeyCaptor.capture(), messageCaptor.capture(),
				ArgumentMatchers.any());
		if (messageCaptor.getAllValues().isEmpty()) {
			log.info("no messages found on destination [" + destination + "]");
			return null;
		}
		else if (messageCaptor.getAllValues().size() > 1) {
			log.info("multiple messages found on destination [" + destination
					+ "] returning last one");
			return messageCaptor.getValue();
		}
		Message message = messageCaptor.getValue();
		if (message == null) {
			log.info("no messages found on destination [" + destination + "]");
			return null;
		}
		if (!routingKeyCaptor.getValue().isEmpty()) {
			log.info("routing key passed [" + routingKeyCaptor.getValue() + "]");
			message.getMessageProperties()
					.setReceivedRoutingKey(routingKeyCaptor.getValue());
		}
		return message;
	}

	@Override
	public Message receive(String destination) {
		return receive(destination, 5, TimeUnit.SECONDS);
	}

}<|MERGE_RESOLUTION|>--- conflicted
+++ resolved
@@ -86,29 +86,18 @@
 	public <T> void send(T payload, Map<String, Object> headers, String destination) {
 		Message message = org.springframework.amqp.core.MessageBuilder
 				.withBody(((String) payload).getBytes())
-<<<<<<< HEAD
-				.andProperties(MessagePropertiesBuilder.newInstance()
-						.setContentType((String) headers.get("contentType"))
-						.copyHeaders(headers).build())
-=======
 				.andProperties(
 						MessagePropertiesBuilder.newInstance()
 								.setContentType(header(headers, "contentType"))
 								.copyHeaders(headers).build())
->>>>>>> c884b9cf
 				.build();
 		if (headers != null && headers.containsKey(DEFAULT_CLASSID_FIELD_NAME)) {
 			message.getMessageProperties().setHeader(DEFAULT_CLASSID_FIELD_NAME,
 					headers.get(DEFAULT_CLASSID_FIELD_NAME));
 		}
 		if (headers != null && headers.containsKey(AmqpHeaders.RECEIVED_ROUTING_KEY)) {
-<<<<<<< HEAD
-			message.getMessageProperties().setReceivedRoutingKey(
-					(String) headers.get(AmqpHeaders.RECEIVED_ROUTING_KEY));
-=======
 			message.getMessageProperties()
 					.setReceivedRoutingKey(header(headers, AmqpHeaders.RECEIVED_ROUTING_KEY));
->>>>>>> c884b9cf
 		}
 		send(message, destination);
 	}
