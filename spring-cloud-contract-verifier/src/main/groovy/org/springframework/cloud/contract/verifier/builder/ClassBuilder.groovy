/*
<<<<<<< HEAD
 *  Copyright 2013-2019 the original author or authors.
=======
 * Copyright 2013-2019 the original author or authors.
>>>>>>> 8bbe6945
 *
 * Licensed under the Apache License, Version 2.0 (the "License");
 * you may not use this file except in compliance with the License.
 * You may obtain a copy of the License at
 *
 *      http://www.apache.org/licenses/LICENSE-2.0
 *
 * Unless required by applicable law or agreed to in writing, software
 * distributed under the License is distributed on an "AS IS" BASIS,
 * WITHOUT WARRANTIES OR CONDITIONS OF ANY KIND, either express or implied.
 * See the License for the specific language governing permissions and
 * limitations under the License.
 */

package org.springframework.cloud.contract.verifier.builder

import groovy.transform.CompileStatic
import groovy.transform.PackageScope
import org.apache.commons.logging.Log
import org.apache.commons.logging.LogFactory

import org.springframework.cloud.contract.verifier.config.ContractVerifierConfigProperties
import org.springframework.cloud.contract.verifier.config.TestFramework
import org.springframework.cloud.contract.verifier.util.NamesUtil

/**
 * Builds a class. Adds all the imports, static imports etc.
 *
 * @author Jakub Kubrynski, codearte.io
 *
 * @since 1.0.0
 */
@CompileStatic
@PackageScope
class ClassBuilder {

	private static final Log log = LogFactory.getLog(ClassBuilder)

	private static final String SEPARATOR = "_REPLACEME_"

	private final String className
	private final String packageName
	private final String baseClass
	private final List<String> imports = []
	private final List<String> staticImports = []
	private final List<String> rules = []
	private final List<String> fields = []
	private final List<MethodBuilder> methods = []
	private final List<String> classLevelAnnotations = []
	private final TestFramework lang

	private ClassBuilder(String className, String packageName, String baseClass, TestFramework lang) {
		this.lang = lang
		if (baseClass) {
			imports << baseClass
		}
		this.baseClass = NamesUtil.afterLastDot(baseClass)
		this.packageName = packageName
		this.className = className
	}

	/**
	 * @return a{@link ClassBuilder} for the given parameters
	 */
	static ClassBuilder createClass(String className, String classPackage, ContractVerifierConfigProperties properties,
			String includedDirectoryRelativePath) {
		String baseClassForTests
		if (properties.testFramework == TestFramework.SPOCK && !properties.baseClassForTests
<<<<<<< HEAD
				&& !properties.packageWithBaseClasses && !properties.baseClassMappings) {
=======
				&& !properties.packageWithBaseClasses
				&& !properties.baseClassMappings) {
>>>>>>> 8bbe6945
			baseClassForTests = 'spock.lang.Specification'
		}
<<<<<<< HEAD
=======
		else {
			baseClassForTests =
					retrieveBaseClass(properties, includedDirectoryRelativePath)
		}
>>>>>>> 8bbe6945
		return new ClassBuilder(className, classPackage, baseClassForTests, properties.testFramework)
	}

	protected static String retrieveBaseClass(ContractVerifierConfigProperties properties, String includedDirectoryRelativePath) {
		String contractPathAsPackage = includedDirectoryRelativePath.
				replace(File.separator, ".")
		String contractPackage = includedDirectoryRelativePath.
				replace(File.separator, SEPARATOR)
		// package mapping takes super precedence
		if (properties.baseClassMappings) {
			Map.Entry<String, String> mapping = properties.baseClassMappings.
					find { String pattern, String fqn ->
						return contractPathAsPackage.matches(pattern)
					}
			if (log.isDebugEnabled()) {
				log.debug("Matching pattern for contract package [${contractPathAsPackage}] with setup ${properties.baseClassMappings} is [${mapping}]")
			}
			if (mapping) {
				return mapping.value
			}
		}
		if (!properties.packageWithBaseClasses) {
			return properties.baseClassForTests
		}
		String generatedClassName =
				generateDefaultBaseClassName(contractPackage, properties)
		return "${generatedClassName}Base"
	}

	private static String generateDefaultBaseClassName(String classPackage, ContractVerifierConfigProperties properties) {
		String[] splitPackage = NamesUtil.convertIllegalPackageChars(classPackage).
				split(SEPARATOR)
		if (splitPackage.size() > 1) {
			String last = NamesUtil.capitalize(splitPackage[-1])
			String butLast = NamesUtil.capitalize(splitPackage[-2])
			return "${properties.packageWithBaseClasses}.${butLast}${last}"
		}
		return "${properties.packageWithBaseClasses}.${NamesUtil.capitalize(splitPackage[0])}"
	}

	ClassBuilder addImport(String importToAdd) {
		imports << importToAdd
		return this
	}

	ClassBuilder addImports(List<String> importsToAdd) {
		imports.addAll(importsToAdd)
		return this
	}

	ClassBuilder addStaticImports(List<String> importsToAdd) {
		staticImports.addAll(importsToAdd)
		return this
	}

	ClassBuilder addStaticImport(String importToAdd) {
		staticImports << importToAdd
		return this
	}

	ClassBuilder addMethod(MethodBuilder methodBuilder) {
		methods << methodBuilder
		return this
	}

	ClassBuilder addField(String fieldToAdd) {
		fields << appendColonIfJUniTest(fieldToAdd)
		return this
	}

	ClassBuilder addField(List<String> fieldsToAdd) {
		fields.addAll(fieldsToAdd.collect { appendColonIfJUniTest(it) })
		return this
	}

	ClassBuilder addRule(String ruleClass) {
		imports << ruleClass
		rules << NamesUtil.afterLastDot(ruleClass)
		return this
	}

	String build() {
		BlockBuilder clazz = new BlockBuilder("\t")
				.addLine("package $packageName$lang.lineSuffix")
				.addEmptyLine()

		imports.sort().each {
			clazz.addLine("import $it$lang.lineSuffix")
		}
		if (!imports.empty) {
			clazz.addEmptyLine()
		}

		staticImports.sort().each {
			clazz.addLine("import static $it$lang.lineSuffix")
		}
		if (!staticImports.empty) {
			clazz.addEmptyLine()
		}

		classLevelAnnotations.sort().each {
			clazz.addLine(it)
		}

		def classLine = "${lang.classModifier}class $className"
		if (baseClass) {
			classLine += " extends $baseClass"
		}
		clazz.addLine(classLine + ' {')
		clazz.addEmptyLine()

		clazz.startBlock()
		rules.sort().each {
			clazz.addLine("@Rule")
			clazz.
					addLine("public $it ${NamesUtil.camelCase(it)} = new $it()$lang.lineSuffix")
		}
		clazz.endBlock()
		if (!rules.empty) {
			clazz.addEmptyLine()
		}

		clazz.startBlock()
		fields.sort().each {
			clazz.addLine(it)
		}
		if (!fields.empty) {
			clazz.addEmptyLine()
		}
		clazz.endBlock()

		methods.each {
			clazz.addBlock(it)
		}

		clazz.addLine('}')
		clazz.toString()
	}

	void addClassLevelAnnotation(String annotation) {
		classLevelAnnotations << annotation
	}

	private String appendColonIfJUniTest(String field) {
		if (isJUnitType(field)) {
			return "$field;"
		}
		return field
	}

	private boolean isJUnitType(String field) {
		TestFramework.JUNIT == lang || TestFramework.JUNIT5 == lang && !field.endsWith(';')
	}
}<|MERGE_RESOLUTION|>--- conflicted
+++ resolved
@@ -1,9 +1,5 @@
 /*
-<<<<<<< HEAD
- *  Copyright 2013-2019 the original author or authors.
-=======
  * Copyright 2013-2019 the original author or authors.
->>>>>>> 8bbe6945
  *
  * Licensed under the Apache License, Version 2.0 (the "License");
  * you may not use this file except in compliance with the License.
@@ -72,21 +68,14 @@
 			String includedDirectoryRelativePath) {
 		String baseClassForTests
 		if (properties.testFramework == TestFramework.SPOCK && !properties.baseClassForTests
-<<<<<<< HEAD
-				&& !properties.packageWithBaseClasses && !properties.baseClassMappings) {
-=======
 				&& !properties.packageWithBaseClasses
 				&& !properties.baseClassMappings) {
->>>>>>> 8bbe6945
 			baseClassForTests = 'spock.lang.Specification'
 		}
-<<<<<<< HEAD
-=======
 		else {
 			baseClassForTests =
 					retrieveBaseClass(properties, includedDirectoryRelativePath)
 		}
->>>>>>> 8bbe6945
 		return new ClassBuilder(className, classPackage, baseClassForTests, properties.testFramework)
 	}
 
