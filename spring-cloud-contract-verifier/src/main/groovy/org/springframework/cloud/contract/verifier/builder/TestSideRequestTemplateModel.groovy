/*
 * Copyright 2013-2019 the original author or authors.
 *
 * Licensed under the Apache License, Version 2.0 (the "License");
 * you may not use this file except in compliance with the License.
 * You may obtain a copy of the License at
 *
 *      http://www.apache.org/licenses/LICENSE-2.0
 *
 * Unless required by applicable law or agreed to in writing, software
 * distributed under the License is distributed on an "AS IS" BASIS,
 * WITHOUT WARRANTIES OR CONDITIONS OF ANY KIND, either express or implied.
 * See the License for the specific language governing permissions and
 * limitations under the License.
 */

package org.springframework.cloud.contract.verifier.builder

import groovy.json.JsonOutput
import groovy.transform.CompileStatic
import org.apache.commons.text.StringEscapeUtils

import org.springframework.cloud.contract.spec.internal.DslProperty
import org.springframework.cloud.contract.spec.internal.FromFileProperty
import org.springframework.cloud.contract.spec.internal.Request
import org.springframework.cloud.contract.verifier.util.ContentUtils
import org.springframework.cloud.contract.verifier.util.MapConverter
/**
 * Representation of the request side to be used for response templating in
 * the generated tests.
 *
 * @author Marcin Grzejszczak
 * @since 1.1.0
 */
@CompileStatic
class TestSideRequestTemplateModel {
	/**
	 * Request URL
	 */
	final String url

	/**
	 * Map containing query parameters
	 */
	final Map<String, List<String>> query

	/**
	 * List of path entries
	 */
	final Path path

	/**
	 * Map containing request headers
	 */
	final Map<String, List<String>> headers

	/**
	 * Request body as it would be sent to the controller
	 */
	final String body

	/**
	 * Escaped request body that can be put into test
	 */
	final String escapedBody

	private TestSideRequestTemplateModel(String url, Map<String, List<String>> query, Path path, Map<String, List<String>> headers, String body, String escapedBody) {
		this.url = url
		this.query = query
		this.path = path
		this.headers = headers
		this.body = body
		this.escapedBody = escapedBody
	}

	static TestSideRequestTemplateModel from(final Request request) {
		String url = MapConverter.getTestSideValues(request.url ?: request.urlPath)
		Path paths = new Path(buildPathsFromUrl(url))
		Map<String, List<String>> query = (Map<String, List<String>>) (request.url ?: request.urlPath)
			.queryParameters?.parameters?.groupBy { it.name }?.collectEntries {
			[(it.key): it.value.collect { MapConverter.getTestSideValues(it) }]
		}
		String fullUrl = (query == null || query.isEmpty()) ? url :
				url + "?" + query.collect { String name, List<String> values ->
			return values.collect { "${name}=${it}"}.join("&") }.join("&")
		Map<String, List<String>> headers = (Map<String, List<String>>) (request.headers?.entries?.groupBy {
			it.name
		}?.collectEntries {
			List<Object> headerValues = []
			for (Object value : it.value) {
				headerValues.add(MapConverter.getTestSideValues(value))
			}
			[(it.key): headerValues]
		})
		String escapedBody = trimmedAndEscapedBody(request.body)
		String body = getBodyAsRawJson(request.body)
		return new TestSideRequestTemplateModel(fullUrl, query, paths, headers, body, escapedBody)
	}

	private static List<String> buildPathsFromUrl(String url) {
		String fakeUrl = "http://foo.bar" + (url.startsWith("/") ? url : "/" + url)
		List<String> paths = new URL(fakeUrl).path.split("/") as List<String>
		if (!paths.isEmpty()) {
			paths.remove(0)
		}
		return paths
	}

	private static String trimmedAndEscapedBody(Object body) {
		String rawBody = getBodyAsRawJson(body)
		return StringEscapeUtils.escapeJava(rawBody)
	}

	private static String getBodyAsRawJson(Object body) {
		Object bodyValue = extractServerValueFromBody(body)
		if (bodyValue instanceof GString || bodyValue instanceof String) {
			return bodyValue.toString()
<<<<<<< HEAD
		} else if (bodyValue instanceof FromFileProperty) {
=======
		}
		else if (bodyValue instanceof FromFileProperty) {
>>>>>>> 8bbe6945
			return null
		}
		return bodyValue != null ? new JsonOutput().toJson(bodyValue) : bodyValue
	}

	protected static Object extractServerValueFromBody(bodyValue) {
		if (bodyValue instanceof GString) {
<<<<<<< HEAD
			bodyValue = ContentUtils.extractValue(bodyValue, { DslProperty dslProperty -> dslProperty.serverValue } as Closure)
		} else {
=======
			bodyValue = ContentUtils.
				extractValue(bodyValue, { DslProperty dslProperty -> dslProperty.serverValue } as Closure)
		}
		else {
>>>>>>> 8bbe6945
			bodyValue = MapConverter.transformValues(bodyValue, {
				it instanceof DslProperty ? it.serverValue : it
			})
		}
		return bodyValue
	}
}

@CompileStatic
class Path extends ArrayList<String> {

	Path(List<String> list) {
		this.addAll(list)
	}

	@Override
	String toString() {
		return "/" + this.join("/")
	}
}<|MERGE_RESOLUTION|>--- conflicted
+++ resolved
@@ -25,6 +25,7 @@
 import org.springframework.cloud.contract.spec.internal.Request
 import org.springframework.cloud.contract.verifier.util.ContentUtils
 import org.springframework.cloud.contract.verifier.util.MapConverter
+
 /**
  * Representation of the request side to be used for response templating in
  * the generated tests.
@@ -115,12 +116,8 @@
 		Object bodyValue = extractServerValueFromBody(body)
 		if (bodyValue instanceof GString || bodyValue instanceof String) {
 			return bodyValue.toString()
-<<<<<<< HEAD
-		} else if (bodyValue instanceof FromFileProperty) {
-=======
 		}
 		else if (bodyValue instanceof FromFileProperty) {
->>>>>>> 8bbe6945
 			return null
 		}
 		return bodyValue != null ? new JsonOutput().toJson(bodyValue) : bodyValue
@@ -128,15 +125,10 @@
 
 	protected static Object extractServerValueFromBody(bodyValue) {
 		if (bodyValue instanceof GString) {
-<<<<<<< HEAD
-			bodyValue = ContentUtils.extractValue(bodyValue, { DslProperty dslProperty -> dslProperty.serverValue } as Closure)
-		} else {
-=======
 			bodyValue = ContentUtils.
 				extractValue(bodyValue, { DslProperty dslProperty -> dslProperty.serverValue } as Closure)
 		}
 		else {
->>>>>>> 8bbe6945
 			bodyValue = MapConverter.transformValues(bodyValue, {
 				it instanceof DslProperty ? it.serverValue : it
 			})
