/*
<<<<<<< HEAD
 *  Copyright 2013-2019 the original author or authors.
=======
 * Copyright 2013-2019 the original author or authors.
>>>>>>> 8bbe6945
 *
 * Licensed under the Apache License, Version 2.0 (the "License");
 * you may not use this file except in compliance with the License.
 * You may obtain a copy of the License at
 *
 *      http://www.apache.org/licenses/LICENSE-2.0
 *
 * Unless required by applicable law or agreed to in writing, software
 * distributed under the License is distributed on an "AS IS" BASIS,
 * WITHOUT WARRANTIES OR CONDITIONS OF ANY KIND, either express or implied.
 * See the License for the specific language governing permissions and
 * limitations under the License.
 */

package org.springframework.cloud.contract.verifier.builder

import groovy.transform.CompileStatic
import groovy.transform.PackageScope
import groovy.util.logging.Commons

import org.springframework.cloud.contract.spec.Contract
import org.springframework.cloud.contract.verifier.config.ContractVerifierConfigProperties
import org.springframework.cloud.contract.verifier.config.TestMode
import org.springframework.cloud.contract.verifier.file.ContractMetadata
import org.springframework.cloud.contract.verifier.util.NamesUtil

import static org.springframework.cloud.contract.verifier.config.TestFramework.JUNIT
import static org.springframework.cloud.contract.verifier.config.TestFramework.JUNIT5
import static org.springframework.cloud.contract.verifier.config.TestFramework.SPOCK

/**
 * Builds a test method. Adds an ignore annotation on a method if necessary.
 *
 * @author Jakub Kubrynski, codearte.io
 *
 * @since 1.0.0
 */
@Commons
@CompileStatic
@PackageScope
class MethodBuilder {

	private final String methodName
	private final Contract stubContent
	private final ContractVerifierConfigProperties configProperties
	private final GeneratedClassDataForMethod generatedClassDataForMethod
	private final boolean ignored

	private MethodBuilder(String methodName, Contract stubContent, ContractVerifierConfigProperties configProperties,
<<<<<<< HEAD
						  GeneratedClassDataForMethod generatedClassDataForMethod, boolean ignored) {
=======
			GeneratedClassDataForMethod generatedClassDataForMethod, boolean ignored) {
>>>>>>> 8bbe6945
		this.ignored = ignored
		this.stubContent = stubContent
		this.methodName = methodName
		this.configProperties = configProperties
		this.generatedClassDataForMethod = generatedClassDataForMethod
	}

	/**
	 * A factory method that creates a {@link MethodBuilder} for the given arguments
	 */
	static MethodBuilder createTestMethod(ContractMetadata contract, File stubsFile, Contract stubContent, ContractVerifierConfigProperties configProperties, SingleTestGenerator.GeneratedClassData generatedClassData) {
		if (log.isDebugEnabled()) {
			log.debug("Stub content Groovy DSL [$stubContent]")
		}
		String methodName = methodName(contract, stubsFile, stubContent)
		return new MethodBuilder(methodName, stubContent, configProperties,
				new GeneratedClassDataForMethod(generatedClassData, methodName), contract.ignored || stubContent.ignored)
	}

	static String methodName(ContractMetadata contract, File stubsFile, Contract stubContent) {
		if (stubContent.name) {
			String name = NamesUtil.
					camelCase(NamesUtil.convertIllegalPackageChars(stubContent.name))
			if (log.isDebugEnabled()) {
				log.debug("Overriding the default test name with [" + name + "]")
			}
			return name
		}
		else if (contract.convertedContract.size() > 1) {
			int index = contract.convertedContract.findIndexOf { it == stubContent }
			String name = "${camelCasedMethodFromFileName(stubsFile)}_${index}"
			if (log.isDebugEnabled()) {	
				log.debug("Scenario found. The method name will be [" + name + "]")
			}
			return name
		}
		String name = camelCasedMethodFromFileName(stubsFile)
		if (log.isDebugEnabled()) {
			log.debug("The method name will be [" + name + "]")
		}
		return name
	}

	private static String camelCasedMethodFromFileName(File stubsFile) {
		return NamesUtil.camelCase(NamesUtil.convertIllegalMethodNameChars(NamesUtil.
				toLastDot(NamesUtil.afterLast(stubsFile.path, File.separator))))
	}

	/**
	 * Appends to the {@link BlockBuilder} the contents of the test
	 */
	void appendTo(BlockBuilder blockBuilder) {
		if (isJUnitType()) {
			blockBuilder.addLine('@Test')
		}
		if (ignored) {
			blockBuilder.addLine(configProperties.testFramework.ignoreAnnotation)
		}
<<<<<<< HEAD
		blockBuilder.addLine(configProperties.testFramework.methodModifier + "validate_$methodName() throws Exception {")
=======
		blockBuilder.
				addLine(configProperties.testFramework.methodModifier + "validate_$methodName() throws Exception {")
>>>>>>> 8bbe6945
		getMethodBodyBuilder().appendTo(blockBuilder)
		blockBuilder.addLine('}')
	}

	private MethodBodyBuilder getMethodBodyBuilder() {
		if (stubContent.input || stubContent.outputMessage) {
			if (isJUnitType()) {
				return new JUnitMessagingMethodBodyBuilder(stubContent, configProperties, this.generatedClassDataForMethod)
			}
			return new SpockMessagingMethodBodyBuilder(stubContent, configProperties, this.generatedClassDataForMethod)
		}
		if (configProperties.testMode == TestMode.JAXRSCLIENT) {
			if (isJUnitType()) {
				return new JaxRsClientJUnitMethodBodyBuilder(stubContent, configProperties, this.generatedClassDataForMethod)
			}
			return new JaxRsClientSpockMethodRequestProcessingBodyBuilder(stubContent, configProperties, this.generatedClassDataForMethod)
<<<<<<< HEAD
		} else if (configProperties.testMode == TestMode.WEBTESTCLIENT) {
=======
		}
		else if (configProperties.testMode == TestMode.WEBTESTCLIENT) {
>>>>>>> 8bbe6945
			if (isJUnitType()) {
				return new WebTestClientJUnitMethodBodyBuilder(stubContent, configProperties, this.generatedClassDataForMethod)
			}
			return new HttpSpockMethodRequestProcessingBodyBuilder(stubContent, configProperties, this.generatedClassDataForMethod)
<<<<<<< HEAD
		} else if (configProperties.testMode == TestMode.EXPLICIT) {
=======
		}
		else if (configProperties.testMode == TestMode.EXPLICIT) {
>>>>>>> 8bbe6945
			if (isJUnitType()) {
				return new ExplicitJUnitMethodBodyBuilder(stubContent, configProperties, this.generatedClassDataForMethod)
			}
			// in Groovy we're using def so we don't have to update the imports
			return new HttpSpockMethodRequestProcessingBodyBuilder(stubContent, configProperties, this.generatedClassDataForMethod)
<<<<<<< HEAD
		} else if (configProperties.testFramework == SPOCK) {
=======
		}
		else if (configProperties.testFramework == SPOCK) {
>>>>>>> 8bbe6945
			return new HttpSpockMethodRequestProcessingBodyBuilder(stubContent, configProperties, this.generatedClassDataForMethod)
		}
		return new MockMvcJUnitMethodBodyBuilder(stubContent, configProperties, this.generatedClassDataForMethod)
	}

	private boolean isJUnitType() {
		return JUNIT == configProperties.testFramework || JUNIT5 == configProperties.testFramework
	}
}<|MERGE_RESOLUTION|>--- conflicted
+++ resolved
@@ -1,9 +1,5 @@
 /*
-<<<<<<< HEAD
- *  Copyright 2013-2019 the original author or authors.
-=======
  * Copyright 2013-2019 the original author or authors.
->>>>>>> 8bbe6945
  *
  * Licensed under the Apache License, Version 2.0 (the "License");
  * you may not use this file except in compliance with the License.
@@ -53,11 +49,7 @@
 	private final boolean ignored
 
 	private MethodBuilder(String methodName, Contract stubContent, ContractVerifierConfigProperties configProperties,
-<<<<<<< HEAD
-						  GeneratedClassDataForMethod generatedClassDataForMethod, boolean ignored) {
-=======
 			GeneratedClassDataForMethod generatedClassDataForMethod, boolean ignored) {
->>>>>>> 8bbe6945
 		this.ignored = ignored
 		this.stubContent = stubContent
 		this.methodName = methodName
@@ -89,7 +81,7 @@
 		else if (contract.convertedContract.size() > 1) {
 			int index = contract.convertedContract.findIndexOf { it == stubContent }
 			String name = "${camelCasedMethodFromFileName(stubsFile)}_${index}"
-			if (log.isDebugEnabled()) {	
+			if (log.isDebugEnabled()) {
 				log.debug("Scenario found. The method name will be [" + name + "]")
 			}
 			return name
@@ -116,12 +108,8 @@
 		if (ignored) {
 			blockBuilder.addLine(configProperties.testFramework.ignoreAnnotation)
 		}
-<<<<<<< HEAD
-		blockBuilder.addLine(configProperties.testFramework.methodModifier + "validate_$methodName() throws Exception {")
-=======
 		blockBuilder.
 				addLine(configProperties.testFramework.methodModifier + "validate_$methodName() throws Exception {")
->>>>>>> 8bbe6945
 		getMethodBodyBuilder().appendTo(blockBuilder)
 		blockBuilder.addLine('}')
 	}
@@ -138,33 +126,21 @@
 				return new JaxRsClientJUnitMethodBodyBuilder(stubContent, configProperties, this.generatedClassDataForMethod)
 			}
 			return new JaxRsClientSpockMethodRequestProcessingBodyBuilder(stubContent, configProperties, this.generatedClassDataForMethod)
-<<<<<<< HEAD
-		} else if (configProperties.testMode == TestMode.WEBTESTCLIENT) {
-=======
 		}
 		else if (configProperties.testMode == TestMode.WEBTESTCLIENT) {
->>>>>>> 8bbe6945
 			if (isJUnitType()) {
 				return new WebTestClientJUnitMethodBodyBuilder(stubContent, configProperties, this.generatedClassDataForMethod)
 			}
 			return new HttpSpockMethodRequestProcessingBodyBuilder(stubContent, configProperties, this.generatedClassDataForMethod)
-<<<<<<< HEAD
-		} else if (configProperties.testMode == TestMode.EXPLICIT) {
-=======
 		}
 		else if (configProperties.testMode == TestMode.EXPLICIT) {
->>>>>>> 8bbe6945
 			if (isJUnitType()) {
 				return new ExplicitJUnitMethodBodyBuilder(stubContent, configProperties, this.generatedClassDataForMethod)
 			}
 			// in Groovy we're using def so we don't have to update the imports
 			return new HttpSpockMethodRequestProcessingBodyBuilder(stubContent, configProperties, this.generatedClassDataForMethod)
-<<<<<<< HEAD
-		} else if (configProperties.testFramework == SPOCK) {
-=======
 		}
 		else if (configProperties.testFramework == SPOCK) {
->>>>>>> 8bbe6945
 			return new HttpSpockMethodRequestProcessingBodyBuilder(stubContent, configProperties, this.generatedClassDataForMethod)
 		}
 		return new MockMvcJUnitMethodBodyBuilder(stubContent, configProperties, this.generatedClassDataForMethod)
