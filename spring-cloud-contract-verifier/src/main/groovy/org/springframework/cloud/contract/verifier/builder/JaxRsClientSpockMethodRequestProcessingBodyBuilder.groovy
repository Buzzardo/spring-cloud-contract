/*
<<<<<<< HEAD
 *  Copyright 2013-2019 the original author or authors.
=======
 * Copyright 2013-2019 the original author or authors.
>>>>>>> 8bbe6945
 *
 * Licensed under the Apache License, Version 2.0 (the "License");
 * you may not use this file except in compliance with the License.
 * You may obtain a copy of the License at
 *
 *      http://www.apache.org/licenses/LICENSE-2.0
 *
 * Unless required by applicable law or agreed to in writing, software
 * distributed under the License is distributed on an "AS IS" BASIS,
 * WITHOUT WARRANTIES OR CONDITIONS OF ANY KIND, either express or implied.
 * See the License for the specific language governing permissions and
 * limitations under the License.
 */

package org.springframework.cloud.contract.verifier.builder

import java.util.regex.Pattern

import groovy.transform.PackageScope
import groovy.transform.TypeChecked

import org.springframework.cloud.contract.spec.Contract
import org.springframework.cloud.contract.spec.internal.Cookie
import org.springframework.cloud.contract.spec.internal.DslProperty
<<<<<<< HEAD
=======
import org.springframework.cloud.contract.spec.internal.ExecutionProperty
>>>>>>> 8bbe6945
import org.springframework.cloud.contract.spec.internal.FromFileProperty
import org.springframework.cloud.contract.spec.internal.Header
import org.springframework.cloud.contract.spec.internal.NotToEscapePattern
import org.springframework.cloud.contract.spec.internal.QueryParameter
import org.springframework.cloud.contract.spec.internal.QueryParameters
import org.springframework.cloud.contract.verifier.config.ContractVerifierConfigProperties
import org.springframework.cloud.contract.verifier.util.MapConverter

/**
 * Knows how to build a Spock test method for JaxRs.
 *
 * Do not change to {@code @CompileStatic} since it's using double dispatch.
 *
 * @author Olga Maciaszek-Sharma, codearte.io
 *
 * @since 1.0.0
 */
@PackageScope
@TypeChecked
class JaxRsClientSpockMethodRequestProcessingBodyBuilder extends SpockMethodRequestProcessingBodyBuilder {

	JaxRsClientSpockMethodRequestProcessingBodyBuilder(Contract stubDefinition,
<<<<<<< HEAD
													   ContractVerifierConfigProperties configProperties,
													   GeneratedClassDataForMethod classDataForMethod) {
=======
			ContractVerifierConfigProperties configProperties,
			GeneratedClassDataForMethod classDataForMethod) {
>>>>>>> 8bbe6945
		super(stubDefinition, configProperties, classDataForMethod)
	}

	@Override
	protected void given(BlockBuilder bb) {}

	@Override
	protected void givenBlock(BlockBuilder bb) {
	}

	@Override
	protected void when(BlockBuilder bb) {
		bb.addLine("def response = webTarget")
		bb.indent()

		appendUrlPathAndQueryParameters(bb)
		appendRequestWithRequiredResponseContentType(bb)
		appendHeaders(bb)
		appendCookies(bb)
		appendMethodAndBody(bb)

		bb.unindent()

		bb.addEmptyLine()
		if (expectsResponseBody()) {
			bb.addLine("String responseAsString = response.readEntity(String)")
		}
	}

	protected void appendRequestWithRequiredResponseContentType(BlockBuilder bb) {
		String acceptHeader = getHeader("Accept")
		if (acceptHeader) {
			bb.addLine(".request('$acceptHeader')")
		}
		else {
			bb.addLine(".request()")
		}
	}

	protected void appendUrlPathAndQueryParameters(BlockBuilder bb) {
		if (request.url) {
			bb.addLine(".path(${concreteUrl(request.url)})")
			appendQueryParams(request.url.queryParameters, bb)
		}
		else if (request.urlPath) {
			bb.addLine(".path(${concreteUrl(request.urlPath)})")
			appendQueryParams(request.urlPath.queryParameters, bb)
		}
	}

	protected String concreteUrl(DslProperty url) {
		Object testSideUrl = MapConverter.getTestSideValues(url)
		if (!(testSideUrl instanceof ExecutionProperty)) {
			return "'" + testSideUrl.toString() + "'"
		}
		return testSideUrl.toString()
	}

	private void appendQueryParams(QueryParameters queryParameters, BlockBuilder bb) {
		if (!queryParameters?.parameters) {
			return
		}
		queryParameters.parameters.findAll(this.&allowedQueryParameter).
				each { QueryParameter param ->
					bb.addLine(".queryParam('$param.name', '${resolveParamValue(param).toString()}')")
				}
	}

	@Override
	protected String getResponseBodyPropertyComparisonString(String property, FromFileProperty value) {
		if (value.isByte()) {
			return "response.readEntity(byte[]) == " +
					readBytesFromFileString(value, CommunicationType.RESPONSE)
		}
		return getResponseBodyPropertyComparisonString(property, value.asString())
	}

	@Override
	protected String getResponseBodyPropertyComparisonString(String property, FromFileProperty value) {
		if (value.isByte()) {
			return "response.readEntity(byte[]) == " +
					readBytesFromFileString(value, CommunicationType.RESPONSE)
		}
		return getResponseBodyPropertyComparisonString(property, value.asString())
	}

	protected void appendMethodAndBody(BlockBuilder bb) {
		String method = request.method.serverValue.toString().toLowerCase()
		if (request.body) {
<<<<<<< HEAD
			String contentType = getHeader('Content-Type') ?: getRequestContentType().mimeType
=======
			String contentType =
					getHeader('Content-Type') ?: getRequestContentType().mimeType
>>>>>>> 8bbe6945
			Object body = request.body.serverValue
			String value
			if (body instanceof ExecutionProperty) {
				value = body.toString()
<<<<<<< HEAD
			} else if (body instanceof FromFileProperty) {
=======
			}
			else if (body instanceof FromFileProperty) {
>>>>>>> 8bbe6945
				FromFileProperty fileProperty = (FromFileProperty) body
				value = fileProperty.isByte() ?
						readBytesFromFileString(fileProperty, CommunicationType.REQUEST) :
						readStringFromFileString(fileProperty, CommunicationType.REQUEST)
<<<<<<< HEAD
			} else {
				value = "'${bodyAsString}'"
			}
			bb.addLine(".method('${method.toUpperCase()}', entity(${value}, '$contentType'))")
		} else {
=======
			}
			else {
				value = "'${bodyAsString}'"
			}
			bb.addLine(".method('${method.toUpperCase()}', entity(${value}, '$contentType'))")
		}
		else {
>>>>>>> 8bbe6945
			bb.addLine(".method('${method.toUpperCase()}')")
		}
	}

	protected appendHeaders(BlockBuilder bb) {
		request.headers?.executeForEachHeader { Header header ->
			if (headerOfAbsentType(header)) {
				return
			}
			if (header.name == 'Content-Type' || header.name == 'Accept') {
				return
			} // Particular headers are set via 'request' / 'entity' methods
			bb.addLine(".header('${header.name}', '${header.serverValue}')")
		}
	}

	protected appendCookies(BlockBuilder bb) {
		request.cookies?.executeForEachCookie { Cookie cookie ->
			if (cookieOfAbsentType(cookie)) {
				return
			}

			bb.addLine(".cookie('${cookie.key}', '${cookie.serverValue}')")
		}
	}

	protected String getHeader(String name) {
		return request.headers?.entries?.find { it.name == name }?.serverValue
	}

	@Override
	protected void validateResponseCodeBlock(BlockBuilder bb) {
		bb.addLine("response.status == $response.status.serverValue")
	}

	@Override
	protected void validateResponseHeadersBlock(BlockBuilder bb) {
		response.headers?.executeForEachHeader { Header header ->
			processHeaderElement(bb, header.name, header.serverValue instanceof NotToEscapePattern ?
					header.serverValue :
					MapConverter.getTestSideValues(header.serverValue))
		}
	}

	@Override
	protected void validateResponseCookiesBlock(BlockBuilder bb) {
		response.cookies?.executeForEachCookie { Cookie cookie ->
			processCookieElement(bb, cookie.key, cookie.serverValue instanceof NotToEscapePattern ?
					cookie.serverValue :
					MapConverter.getTestSideValues(cookie.serverValue))
		}
	}

	@Override
	protected String getResponseAsString() {
		return 'responseAsString'
	}

	@Override
	protected void processHeaderElement(BlockBuilder blockBuilder, String property, Object value) {
		if (value instanceof NotToEscapePattern) {
			blockBuilder.
					addLine("response.getHeaderString('$property') ${convertHeaderComparison(((NotToEscapePattern) value).serverValue)}")
		}
		else {
			// fallback
			processHeaderElement(blockBuilder, property, value.toString())
		}
	}

	@Override
	protected void processHeaderElement(BlockBuilder blockBuilder, String property, ExecutionProperty exec) {
		blockBuilder.
				addLine("${exec.insertValue("response.getHeaderString(\'$property\')")}")
	}

	@Override
	protected void processHeaderElement(BlockBuilder blockBuilder, String property, String value) {
		blockBuilder.
				addLine("response.getHeaderString('$property') ${convertHeaderComparison(value)}")
	}

	@Override
	protected void processHeaderElement(BlockBuilder blockBuilder, String property, Number value) {
		blockBuilder.addLine("response.getHeaderString('$property') == ${value}")
	}

	@Override
	protected void processHeaderElement(BlockBuilder blockBuilder, String property, Pattern value) {
		blockBuilder.
				addLine("response.getHeaderString('$property') ${convertHeaderComparison(value)}")
	}

	@Override
	protected void processCookieElement(BlockBuilder blockBuilder, String key, Pattern pattern) {
		blockBuilder.addLine("response.getCookies().get('$key') != null")
		blockBuilder.
				addLine("response.getCookies().get('$key').getValue() ${convertCookieComparison(pattern)}")
	}

	@Override
	protected void processCookieElement(BlockBuilder blockBuilder, String key, String value) {
		blockBuilder.addLine("response.getCookies().get('$key') != null")
		blockBuilder.
				addLine("response.getCookies().get('$key').getValue() ${convertCookieComparison(value)}")
	}

	@Override
	protected String postProcessJsonPathCall(String jsonPath) {
		if (templateProcessor.containsTemplateEntry(jsonPath)) {
			return jsonPath
		}
		return jsonPath.replace('$', '\\$')
	}
}<|MERGE_RESOLUTION|>--- conflicted
+++ resolved
@@ -1,9 +1,5 @@
 /*
-<<<<<<< HEAD
- *  Copyright 2013-2019 the original author or authors.
-=======
  * Copyright 2013-2019 the original author or authors.
->>>>>>> 8bbe6945
  *
  * Licensed under the Apache License, Version 2.0 (the "License");
  * you may not use this file except in compliance with the License.
@@ -28,10 +24,7 @@
 import org.springframework.cloud.contract.spec.Contract
 import org.springframework.cloud.contract.spec.internal.Cookie
 import org.springframework.cloud.contract.spec.internal.DslProperty
-<<<<<<< HEAD
-=======
 import org.springframework.cloud.contract.spec.internal.ExecutionProperty
->>>>>>> 8bbe6945
 import org.springframework.cloud.contract.spec.internal.FromFileProperty
 import org.springframework.cloud.contract.spec.internal.Header
 import org.springframework.cloud.contract.spec.internal.NotToEscapePattern
@@ -54,13 +47,8 @@
 class JaxRsClientSpockMethodRequestProcessingBodyBuilder extends SpockMethodRequestProcessingBodyBuilder {
 
 	JaxRsClientSpockMethodRequestProcessingBodyBuilder(Contract stubDefinition,
-<<<<<<< HEAD
-													   ContractVerifierConfigProperties configProperties,
-													   GeneratedClassDataForMethod classDataForMethod) {
-=======
 			ContractVerifierConfigProperties configProperties,
 			GeneratedClassDataForMethod classDataForMethod) {
->>>>>>> 8bbe6945
 		super(stubDefinition, configProperties, classDataForMethod)
 	}
 
@@ -138,45 +126,21 @@
 		return getResponseBodyPropertyComparisonString(property, value.asString())
 	}
 
-	@Override
-	protected String getResponseBodyPropertyComparisonString(String property, FromFileProperty value) {
-		if (value.isByte()) {
-			return "response.readEntity(byte[]) == " +
-					readBytesFromFileString(value, CommunicationType.RESPONSE)
-		}
-		return getResponseBodyPropertyComparisonString(property, value.asString())
-	}
-
 	protected void appendMethodAndBody(BlockBuilder bb) {
 		String method = request.method.serverValue.toString().toLowerCase()
 		if (request.body) {
-<<<<<<< HEAD
-			String contentType = getHeader('Content-Type') ?: getRequestContentType().mimeType
-=======
 			String contentType =
 					getHeader('Content-Type') ?: getRequestContentType().mimeType
->>>>>>> 8bbe6945
 			Object body = request.body.serverValue
 			String value
 			if (body instanceof ExecutionProperty) {
 				value = body.toString()
-<<<<<<< HEAD
-			} else if (body instanceof FromFileProperty) {
-=======
 			}
 			else if (body instanceof FromFileProperty) {
->>>>>>> 8bbe6945
 				FromFileProperty fileProperty = (FromFileProperty) body
 				value = fileProperty.isByte() ?
 						readBytesFromFileString(fileProperty, CommunicationType.REQUEST) :
 						readStringFromFileString(fileProperty, CommunicationType.REQUEST)
-<<<<<<< HEAD
-			} else {
-				value = "'${bodyAsString}'"
-			}
-			bb.addLine(".method('${method.toUpperCase()}', entity(${value}, '$contentType'))")
-		} else {
-=======
 			}
 			else {
 				value = "'${bodyAsString}'"
@@ -184,7 +148,6 @@
 			bb.addLine(".method('${method.toUpperCase()}', entity(${value}, '$contentType'))")
 		}
 		else {
->>>>>>> 8bbe6945
 			bb.addLine(".method('${method.toUpperCase()}')")
 		}
 	}
