/*
 *  Copyright 2013-2018 the original author or authors.
 *
 *  Licensed under the Apache License, Version 2.0 (the "License");
 *  you may not use this file except in compliance with the License.
 *  You may obtain a copy of the License at
 *
 *       http://www.apache.org/licenses/LICENSE-2.0
 *
 *  Unless required by applicable law or agreed to in writing, software
 *  distributed under the License is distributed on an "AS IS" BASIS,
 *  WITHOUT WARRANTIES OR CONDITIONS OF ANY KIND, either express or implied.
 *  See the License for the specific language governing permissions and
 *  limitations under the License.
 */

package org.springframework.cloud.contract.verifier.converter

import java.nio.file.Files
import java.util.regex.Pattern

import com.fasterxml.jackson.databind.ObjectMapper
import groovy.transform.CompileStatic
import org.yaml.snakeyaml.Yaml

import org.springframework.cloud.contract.spec.Contract
import org.springframework.cloud.contract.spec.ContractConverter
import org.springframework.cloud.contract.spec.internal.BodyMatcher
import org.springframework.cloud.contract.spec.internal.DslProperty
import org.springframework.cloud.contract.spec.internal.ExecutionProperty
import org.springframework.cloud.contract.spec.internal.Headers
import org.springframework.cloud.contract.spec.internal.MatchingType
import org.springframework.cloud.contract.spec.internal.MatchingTypeValue
import org.springframework.cloud.contract.spec.internal.NamedProperty
import org.springframework.cloud.contract.spec.internal.RegexPatterns
import org.springframework.cloud.contract.verifier.converter.YamlContract.BodyStubMatcher
import org.springframework.cloud.contract.verifier.converter.YamlContract.BodyTestMatcher
import org.springframework.cloud.contract.verifier.converter.YamlContract.Input
import org.springframework.cloud.contract.verifier.converter.YamlContract.Named
import org.springframework.cloud.contract.verifier.converter.YamlContract.OutputMessage
import org.springframework.cloud.contract.verifier.converter.YamlContract.PredefinedRegex
import org.springframework.cloud.contract.verifier.converter.YamlContract.Request
import org.springframework.cloud.contract.verifier.converter.YamlContract.Response
import org.springframework.cloud.contract.verifier.converter.YamlContract.KeyValueMatcher
import org.springframework.cloud.contract.verifier.converter.YamlContract.StubMatcherType
import org.springframework.cloud.contract.verifier.converter.YamlContract.StubMatchers
import org.springframework.cloud.contract.verifier.converter.YamlContract.TestHeaderMatcher
import org.springframework.cloud.contract.verifier.converter.YamlContract.TestMatcherType
import org.springframework.cloud.contract.verifier.util.MapConverter

/**
 * Simple converter from and to a {@link YamlContract} to a collection of {@link Contract}
 *
 * @since 1.2.1
 * @author Marcin Grzejszczak
 * @author Tim Ysewyn
 */
@CompileStatic
class YamlContractConverter implements ContractConverter<List<YamlContract>> {

	public static final YamlContractConverter INSTANCE = new YamlContractConverter()

	@Override
	boolean isAccepted(File file) {
		String name = file.getName()
		return name.endsWith(".yml") || name.endsWith(".yaml")
	}

	@Override
	Collection<Contract> convertFrom(File contractFile) {
		ClassLoader classLoader = YamlContractConverter.getClassLoader()
		ObjectMapper mapper = new ObjectMapper()
		try {
			return new Yaml().loadAll(Files.newInputStream(contractFile.toPath())).collect {
				YamlContract yamlContract = mapper.convertValue(it, YamlContract.class);
				Thread.currentThread().setContextClassLoader(updatedClassLoader(contractFile.getParentFile(), classLoader))
				return Contract.make {
					if (yamlContract.description) description(yamlContract.description)
					if (yamlContract.label) label(yamlContract.label)
					if (yamlContract.name) name(yamlContract.name)
					if (yamlContract.priority) priority(yamlContract.priority)
					if (yamlContract.ignored) ignored()
					if (yamlContract.request?.method) {
						request {
							method(yamlContract.request?.method)
							if (yamlContract.request?.url) {
								url(yamlContract.request?.url) {
									if (yamlContract.request.queryParameters) {
										queryParameters {
											yamlContract.request.queryParameters.each { String key, Object value ->
												if (value instanceof List) {
													((List) value).each {
														parameter(key, it)
													}
												} else {
													parameter(key, value)
												}
											}
										}
									}
								}
							}
							if (yamlContract.request?.urlPath) {
								urlPath(yamlContract.request?.urlPath) {
									if (yamlContract.request.queryParameters) {
										queryParameters {
											yamlContract.request.queryParameters.each { String key, Object value ->
												if (value instanceof List) {
													((List) value).each {
														parameter(key, it)
													}
												} else {
													parameter(key, value)
												}
											}
										}
									}
								}
							}
							if (yamlContract.request?.headers) {
								headers {
									yamlContract.request?.headers?.each { String key, Object value ->
										KeyValueMatcher matcher = yamlContract.request.matchers.headers.find { it.key == key }
										if (value instanceof List) {
											((List) value).each {
												Object clientValue = clientValue(it, matcher, key)
												header(key, new DslProperty(clientValue, it))
											}
										} else {
											Object clientValue = clientValue(value, matcher, key)
											header(key, new DslProperty(clientValue, value))
										}
									}
								}
							}
							if (yamlContract.request.body) body(yamlContract.request.body)
							if (yamlContract.request.bodyFromFile) body(file(yamlContract.request.bodyFromFile))
							if (yamlContract.request.multipart) {
								Map multipartMap = [:]
								Map<String, DslProperty> multiPartParams = yamlContract.request.multipart.params.collectEntries { String paramKey, String paramValue ->
									KeyValueMatcher matcher = yamlContract.request.matchers.multipart.params.find {
										it.key == paramKey
									}
									Object value = paramValue
									if (matcher) {
										value = matcher.regex ? Pattern.compile(matcher.regex) :
												predefinedToPattern(matcher.predefined)
									}
									return [(paramKey), new DslProperty<>(value, paramValue)]
								} as Map<String, DslProperty>
								multipartMap.putAll(multiPartParams)
								yamlContract.request.multipart.named.each { Named namedParam ->
									YamlContract.MultipartNamedStubMatcher matcher = yamlContract.request.matchers.multipart.named.find {
										it.paramName == namedParam.paramName
									}
									Object fileNameValue = namedParam.fileName
									Object fileContentValue = namedParam.fileContent
									if (matcher && matcher.fileName) {
										fileNameValue = matcher.fileName.regex ? Pattern.compile(matcher.fileName.regex) :
												predefinedToPattern(matcher.fileName.predefined)
									}
									if (matcher && matcher.fileContent) {
										fileContentValue = matcher.fileContent.regex ? Pattern.compile(matcher.fileContent.regex) :
												predefinedToPattern(matcher.fileContent.predefined)
									}
									multipartMap.put(namedParam.paramName, new NamedProperty(new DslProperty<>(fileNameValue, namedParam.fileName),
											new DslProperty<>(fileContentValue, namedParam.fileContent)))
								}
								multipart(multipartMap)
							}
<<<<<<< HEAD
							stubMatchers {
								bodyMatchers {
									yamlContract.request.matchers?.body?.each { BodyStubMatcher matcher ->
										MatchingTypeValue value = null
										switch (matcher.type) {
											case StubMatcherType.by_date:
												value = byDate()
												break
											case StubMatcherType.by_time:
												value = byTime()
												break
											case StubMatcherType.by_timestamp:
												value = byTimestamp()
												break
											case StubMatcherType.by_regex:
												String regex = matcher.value
												if (matcher.predefined) {
													regex = predefinedToPattern(matcher.predefined).pattern()
												}
												value = byRegex(regex)
												break
											case StubMatcherType.by_equality:
												value = byEquality()
												break
											case StubMatcherType.by_null:
												value = byNull()
												break
										}
										jsonPath(matcher.path, value)
=======
							bodyMatchers {
								yamlContract.request.matchers?.body?.each { BodyStubMatcher matcher ->
									MatchingTypeValue value = null
									switch (matcher.type) {
										case StubMatcherType.by_date:
											value = byDate()
											break
										case StubMatcherType.by_time:
											value = byTime()
											break
										case StubMatcherType.by_timestamp:
											value = byTimestamp()
											break
										case StubMatcherType.by_regex:
											String regex = matcher.value
											if (matcher.predefined) {
												regex = predefinedToPattern(matcher.predefined).pattern()
											}
											value = byRegex(regex)
											break
										case StubMatcherType.by_equality:
											value = byEquality()
											break
										case StubMatcherType.by_null:
											value = byNull()
											break
>>>>>>> f62ad3a9
									}
								}
							}
						}
						response {
							status(yamlContract.response.status)
							headers {
								yamlContract.response?.headers?.each { String key, Object value ->
									TestHeaderMatcher matcher = yamlContract.response.matchers.headers.find { it.key == key }
									if (value instanceof List) {
										((List) value).each {
											Object serverValue = serverValue(it, matcher, key)
											header(key, new DslProperty(it, serverValue))
										}
									} else {
										Object serverValue = serverValue(value, matcher, key)
										header(key, new DslProperty(value, serverValue))
									}
								}
							}
							if (yamlContract.response.body) body(yamlContract.response.body)
							if (yamlContract.response.bodyFromFile) body(file(yamlContract.response.bodyFromFile))
							if (yamlContract.response.async) async()
<<<<<<< HEAD
							testMatchers {
								bodyMatchers {
									yamlContract.response?.matchers?.body?.each { BodyTestMatcher testMatcher ->
										MatchingTypeValue value = null
										switch (testMatcher.type) {
											case TestMatcherType.by_date:
												value = byDate()
												break
											case TestMatcherType.by_time:
												value = byTime()
												break
											case TestMatcherType.by_timestamp:
												value = byTimestamp()
												break
											case TestMatcherType.by_regex:
												String regex = testMatcher.value
												if (testMatcher.predefined) {
													regex = predefinedToPattern(testMatcher.predefined).pattern()
												}
												value = byRegex(regex)
												break
											case TestMatcherType.by_equality:
												value = byEquality()
												break
											case TestMatcherType.by_type:
												value = byType() {
													if (testMatcher.minOccurrence != null) minOccurrence(testMatcher.minOccurrence)
													if (testMatcher.maxOccurrence != null) maxOccurrence(testMatcher.maxOccurrence)
												}
												break
											case TestMatcherType.by_command:
												value = byCommand(testMatcher.value)
												break
											case TestMatcherType.by_null:
												value = byNull()
												break
										}
										jsonPath(testMatcher.path, value)
=======
							bodyMatchers {
								yamlContract.response?.matchers?.body?.each { BodyTestMatcher testMatcher ->
									MatchingTypeValue value = null
									switch (testMatcher.type) {
										case TestMatcherType.by_date:
											value = byDate()
											break
										case TestMatcherType.by_time:
											value = byTime()
											break
										case TestMatcherType.by_timestamp:
											value = byTimestamp()
											break
										case TestMatcherType.by_regex:
											String regex = testMatcher.value
											if (testMatcher.predefined) {
												regex = predefinedToPattern(testMatcher.predefined).pattern()
											}
											value = byRegex(regex)
											break
										case TestMatcherType.by_equality:
											value = byEquality()
											break
										case TestMatcherType.by_type:
											value = byType() {
												if (testMatcher.minOccurrence != null) minOccurrence(testMatcher.minOccurrence)
												if (testMatcher.maxOccurrence != null) maxOccurrence(testMatcher.maxOccurrence)
											}
											break
										case TestMatcherType.by_command:
											value = byCommand(testMatcher.value)
											break
										case TestMatcherType.by_null:
											value = byNull()
											break
>>>>>>> f62ad3a9
									}
								}
							}
						}
					}
					if (yamlContract.input) {
						input {
							if (yamlContract.input.messageFrom) messageFrom(yamlContract.input.messageFrom)
							if (yamlContract.input.assertThat) assertThat(yamlContract.input.assertThat)
							if (yamlContract.input.triggeredBy) triggeredBy(yamlContract.input.triggeredBy)
							messageHeaders {
								yamlContract.input?.messageHeaders?.each { String key, Object value ->
									KeyValueMatcher matcher = yamlContract.input.matchers?.headers?.find { it.key == key }
									Object clientValue = clientValue(value, matcher, key)
									header(key, new DslProperty(clientValue, value))
								}
							}
							if (yamlContract.input.messageBody) messageBody(yamlContract.input.messageBody)
							if (yamlContract.input.messageBodyFromFile) messageBody(file(yamlContract.input.messageBodyFromFile))
<<<<<<< HEAD
							stubMatchers {
								bodyMatchers {
									yamlContract.input.matchers.body?.each { BodyStubMatcher matcher ->
										MatchingTypeValue value = null
										switch (matcher.type) {
											case StubMatcherType.by_date:
												value = byDate()
												break
											case StubMatcherType.by_time:
												value = byTime()
												break
											case StubMatcherType.by_timestamp:
												value = byTimestamp()
												break
											case StubMatcherType.by_regex:
												value = byRegex(matcher.value)
												break
											case StubMatcherType.by_equality:
												value = byEquality()
												break
											case StubMatcherType.by_null:
												value = byNull()
												break
										}
										jsonPath(matcher.path, value)
=======
							bodyMatchers {
								yamlContract.input.matchers.body?.each { BodyStubMatcher matcher ->
									MatchingTypeValue value = null
									switch (matcher.type) {
										case StubMatcherType.by_date:
											value = byDate()
											break
										case StubMatcherType.by_time:
											value = byTime()
											break
										case StubMatcherType.by_timestamp:
											value = byTimestamp()
											break
										case StubMatcherType.by_regex:
											value = byRegex(matcher.value)
											break
										case StubMatcherType.by_equality:
											value = byEquality()
											break
										case StubMatcherType.by_null:
											value = byNull()
											break
>>>>>>> f62ad3a9
									}
								}
							}
						}
					}
					OutputMessage outputMsg = yamlContract.outputMessage
					if (outputMsg) {
						outputMessage {
							if (outputMsg.assertThat) assertThat(outputMsg.assertThat)
							if (outputMsg.sentTo) sentTo(outputMsg.sentTo)
							headers {
								outputMsg.headers?.each { String key, Object value ->
									TestHeaderMatcher matcher = outputMsg.matchers?.headers?.find { it.key == key }
									Object serverValue = serverValue(value, matcher, key)
									header(key, new DslProperty(value, serverValue))
								}
							}
							if (outputMsg.body) body(outputMsg.body)
							if (outputMsg.bodyFromFile) body(file(outputMsg.bodyFromFile))
							if (outputMsg.matchers) {
<<<<<<< HEAD
								testMatchers {
									bodyMatchers {
										yamlContract.outputMessage?.matchers?.body?.each { BodyTestMatcher testMatcher ->
											MatchingTypeValue value = null
											switch (testMatcher.type) {
												case TestMatcherType.by_date:
													value = byDate()
													break
												case TestMatcherType.by_time:
													value = byTime()
													break
												case TestMatcherType.by_timestamp:
													value = byTimestamp()
													break
												case TestMatcherType.by_regex:
													value = byRegex(testMatcher.value)
													break
												case TestMatcherType.by_equality:
													value = byEquality()
													break
												case TestMatcherType.by_type:
													value = byType() {
														if (testMatcher.minOccurrence != null) minOccurrence(testMatcher.minOccurrence)
														if (testMatcher.maxOccurrence != null) maxOccurrence(testMatcher.maxOccurrence)
													}
													break
												case TestMatcherType.by_command:
													value = byCommand(testMatcher.value)
													break
												case TestMatcherType.by_null:
													value = byNull()
													break
											}
											jsonPath(testMatcher.path, value)
=======
								bodyMatchers {
									yamlContract.outputMessage?.matchers?.body?.each { BodyTestMatcher testMatcher ->
										MatchingTypeValue value = null
										switch (testMatcher.type) {
											case TestMatcherType.by_date:
												value = byDate()
												break
											case TestMatcherType.by_time:
												value = byTime()
												break
											case TestMatcherType.by_timestamp:
												value = byTimestamp()
												break
											case TestMatcherType.by_regex:
												value = byRegex(testMatcher.value)
												break
											case TestMatcherType.by_equality:
												value = byEquality()
												break
											case TestMatcherType.by_type:
												value = byType() {
													if (testMatcher.minOccurrence != null) minOccurrence(testMatcher.minOccurrence)
													if (testMatcher.maxOccurrence != null) maxOccurrence(testMatcher.maxOccurrence)
												}
												break
											case TestMatcherType.by_command:
												value = byCommand(testMatcher.value)
												break
											case TestMatcherType.by_null:
												value = byNull()
												break
>>>>>>> f62ad3a9
										}
									}
								}
							}
						}
					}
				}
			}
		}
		catch (FileNotFoundException e) {
			throw new IllegalStateException(e)
		}
		catch (IllegalStateException ise) {
			throw ise
		}
		catch (Exception e1) {
			throw new IllegalStateException("Exception occurred while processing the file [" + contractFile + "]", e1)
		} finally {
			Thread.currentThread().setContextClassLoader(classLoader)
		}
	}

	protected Object serverValue(Object value, TestHeaderMatcher matcher, String key) {
		Object serverValue = value
		if (matcher?.regex) {
			serverValue = Pattern.compile(matcher.regex)
			Pattern pattern = (Pattern) serverValue
			assertPatternMatched(pattern, value, key)
		} else if (matcher?.predefined) {
			Pattern pattern = predefinedToPattern(matcher.predefined)
			serverValue = pattern
			assertPatternMatched(pattern, value, key)
		} else if (matcher?.command) {
			serverValue = new ExecutionProperty(matcher.command)
		}
		return serverValue
	}

	protected Object clientValue(Object value, KeyValueMatcher matcher, String key) {
		Object clientValue = value
		if (matcher?.regex) {
			clientValue = Pattern.compile(matcher.regex)
			Pattern pattern = (Pattern) clientValue
			assertPatternMatched(pattern, value, key)
		} else if (matcher?.predefined) {
			Pattern pattern = predefinedToPattern(matcher.predefined)
			clientValue = pattern
			assertPatternMatched(pattern, value, key)
		}
		return clientValue
	}

	private void assertPatternMatched(Pattern pattern, value, String key) {
		boolean matches = pattern.matcher(value.toString()).matches()
		if (!matches) throw new IllegalStateException("Broken headers! A header with " +
				"key [${key}] with value [${value}] is not matched by regex [${pattern.pattern()}]")
	}

	protected Pattern predefinedToPattern(PredefinedRegex predefinedRegex) {
		RegexPatterns patterns = new RegexPatterns()
		switch (predefinedRegex) {
			case PredefinedRegex.only_alpha_unicode:
				return patterns.onlyAlphaUnicode()
			case PredefinedRegex.number:
				return patterns.number()
			case PredefinedRegex.any_double:
				return patterns.aDouble()
			case PredefinedRegex.any_boolean:
				return patterns.anyBoolean()
			case PredefinedRegex.ip_address:
				return patterns.ipAddress()
			case PredefinedRegex.hostname:
				return patterns.hostname()
			case PredefinedRegex.email:
				return patterns.email()
			case PredefinedRegex.url:
				return patterns.url()
			case PredefinedRegex.uuid:
				return patterns.uuid()
			case PredefinedRegex.iso_date:
				return patterns.isoDate()
			case PredefinedRegex.iso_date_time:
				return patterns.isoDateTime()
			case PredefinedRegex.iso_time:
				return patterns.isoTime()
			case PredefinedRegex.iso_8601_with_offset:
				return patterns.iso8601WithOffset()
			case PredefinedRegex.non_empty:
				return patterns.nonEmpty()
			case PredefinedRegex.non_blank:
				return patterns.nonBlank()
		}
	}

	protected String file(String relativePath) {
		URL resource = Thread.currentThread().getContextClassLoader().getResource(relativePath)
		if (resource == null) {
			throw new IllegalStateException("File [${relativePath}] is not present")
		}
		return new File(resource.toURI()).text
	}

	protected static ClassLoader updatedClassLoader(File rootFolder, ClassLoader classLoader) {
		ClassLoader urlCl = URLClassLoader
				.newInstance([rootFolder.toURI().toURL()] as URL[], classLoader)
		Thread.currentThread().setContextClassLoader(urlCl)
		return urlCl
	}
	
	@Override
	List<YamlContract> convertTo(Collection<Contract> contracts) {
		return contracts.collect { Contract contract ->
			YamlContract yamlContract = new YamlContract()
			if (contract?.request?.method) {
				yamlContract.request = new Request()
				yamlContract.request.with {
					method = contract?.request?.method?.clientValue
					url = contract?.request?.url?.clientValue
					headers = (contract?.request?.headers as Headers)?.asTestSideMap()
					body = MapConverter.getTestSideValues(contract?.request?.body)
					matchers = new StubMatchers()
<<<<<<< HEAD
					contract?.request?.matchers?.bodyMatchers?.jsonPathMatchers()?.each { BodyMatcher matcher ->
=======
					contract?.request?.bodyMatchers?.jsonPathMatchers()?.each { BodyMatcher matcher ->
>>>>>>> f62ad3a9
						matchers.body << new BodyStubMatcher(
								path: matcher.path(),
								type: stubMatcherType(matcher.matchingType()),
								value: matcher.value()?.toString()
						)
					}
				}
				yamlContract.response = new Response()
				yamlContract.response.with {
					status = contract?.response?.status?.clientValue as Integer
					headers = (contract?.response?.headers as Headers)?.asStubSideMap()
					body = MapConverter.getStubSideValues(contract?.response?.body)
<<<<<<< HEAD
					contract?.response?.matchers?.bodyMatchers?.jsonPathMatchers()?.each { BodyMatcher matcher ->
=======
					contract?.response?.bodyMatchers?.jsonPathMatchers()?.each { BodyMatcher matcher ->
>>>>>>> f62ad3a9
						matchers.body << new BodyTestMatcher(
								path: matcher.path(),
								type: testMatcherType(matcher.matchingType()),
								value: matcher.value()?.toString(),
								minOccurrence: matcher.minTypeOccurrence(),
								maxOccurrence: matcher.maxTypeOccurrence()
						)
					}
				}
			}
			if (contract.input) {
				yamlContract.input = new Input()
				yamlContract.input.assertThat = contract?.input?.assertThat?.toString()
				yamlContract.input.triggeredBy = contract?.input?.triggeredBy?.toString()
				yamlContract.input.messageHeaders = (contract?.input?.messageHeaders as Headers)?.asTestSideMap()
				yamlContract.input.messageBody = MapConverter.getTestSideValues(contract?.input?.messageBody)
				yamlContract.input.messageFrom = contract?.input?.messageFrom?.serverValue
				yamlContract.input.matchers.body.each {
<<<<<<< HEAD
					contract?.input?.matchers?.bodyMatchers.jsonPathMatchers()?.each { BodyMatcher matcher ->
=======
					contract?.input?.bodyMatchers?.jsonPathMatchers()?.each { BodyMatcher matcher ->
>>>>>>> f62ad3a9
						yamlContract.input.matchers.body << new BodyStubMatcher(
								path: matcher.path(),
								type: stubMatcherType(matcher.matchingType()),
								value: matcher.value()?.toString()
						)
					}
				}
			}
			if (contract.outputMessage) {
				yamlContract.outputMessage = new OutputMessage()
				yamlContract.outputMessage.headers = (contract?.outputMessage?.headers as Headers)?.asStubSideMap()
				yamlContract.outputMessage.body = MapConverter.getStubSideValues(contract?.outputMessage?.body)
				yamlContract.outputMessage.matchers.body.each {
<<<<<<< HEAD
					contract?.input?.matchers?.bodyMatchers.jsonPathMatchers()?.each { BodyMatcher matcher ->
=======
					contract?.input?.bodyMatchers?.jsonPathMatchers()?.each { BodyMatcher matcher ->
>>>>>>> f62ad3a9
						yamlContract.outputMessage.matchers.body << new BodyTestMatcher(
								path: matcher.path(),
								type: testMatcherType(matcher.matchingType()),
								value: matcher.value()?.toString(),
								minOccurrence: matcher.minTypeOccurrence(),
								maxOccurrence: matcher.maxTypeOccurrence()
						)
					}
				}
			}
			return yamlContract
		}
	}

	protected TestMatcherType testMatcherType(MatchingType matchingType) {
		switch (matchingType) {
			case MatchingType.EQUALITY:
				return TestMatcherType.by_equality
			case MatchingType.TYPE:
				return TestMatcherType.by_type
			case MatchingType.COMMAND:
				return TestMatcherType.by_command
			case MatchingType.DATE:
				return TestMatcherType.by_date
			case MatchingType.TIME:
				return TestMatcherType.by_time
			case MatchingType.TIMESTAMP:
				return TestMatcherType.by_timestamp
			case MatchingType.REGEX:
				return TestMatcherType.by_regex
		}
		return null
	}

	protected StubMatcherType stubMatcherType(MatchingType matchingType) {
		switch (matchingType) {
			case MatchingType.EQUALITY:
				return StubMatcherType.by_equality
			case MatchingType.TYPE:
			case MatchingType.COMMAND:
				throw new UnsupportedOperationException("No type for client side")
			case MatchingType.DATE:
				return StubMatcherType.by_date
			case MatchingType.TIME:
				return StubMatcherType.by_time
			case MatchingType.TIMESTAMP:
				return StubMatcherType.by_timestamp
			case MatchingType.REGEX:
				return StubMatcherType.by_regex
		}
		return null
	}
}<|MERGE_RESOLUTION|>--- conflicted
+++ resolved
@@ -168,37 +168,6 @@
 								}
 								multipart(multipartMap)
 							}
-<<<<<<< HEAD
-							stubMatchers {
-								bodyMatchers {
-									yamlContract.request.matchers?.body?.each { BodyStubMatcher matcher ->
-										MatchingTypeValue value = null
-										switch (matcher.type) {
-											case StubMatcherType.by_date:
-												value = byDate()
-												break
-											case StubMatcherType.by_time:
-												value = byTime()
-												break
-											case StubMatcherType.by_timestamp:
-												value = byTimestamp()
-												break
-											case StubMatcherType.by_regex:
-												String regex = matcher.value
-												if (matcher.predefined) {
-													regex = predefinedToPattern(matcher.predefined).pattern()
-												}
-												value = byRegex(regex)
-												break
-											case StubMatcherType.by_equality:
-												value = byEquality()
-												break
-											case StubMatcherType.by_null:
-												value = byNull()
-												break
-										}
-										jsonPath(matcher.path, value)
-=======
 							bodyMatchers {
 								yamlContract.request.matchers?.body?.each { BodyStubMatcher matcher ->
 									MatchingTypeValue value = null
@@ -225,8 +194,8 @@
 										case StubMatcherType.by_null:
 											value = byNull()
 											break
->>>>>>> f62ad3a9
-									}
+									}
+									jsonPath(matcher.path, value)
 								}
 							}
 						}
@@ -249,46 +218,6 @@
 							if (yamlContract.response.body) body(yamlContract.response.body)
 							if (yamlContract.response.bodyFromFile) body(file(yamlContract.response.bodyFromFile))
 							if (yamlContract.response.async) async()
-<<<<<<< HEAD
-							testMatchers {
-								bodyMatchers {
-									yamlContract.response?.matchers?.body?.each { BodyTestMatcher testMatcher ->
-										MatchingTypeValue value = null
-										switch (testMatcher.type) {
-											case TestMatcherType.by_date:
-												value = byDate()
-												break
-											case TestMatcherType.by_time:
-												value = byTime()
-												break
-											case TestMatcherType.by_timestamp:
-												value = byTimestamp()
-												break
-											case TestMatcherType.by_regex:
-												String regex = testMatcher.value
-												if (testMatcher.predefined) {
-													regex = predefinedToPattern(testMatcher.predefined).pattern()
-												}
-												value = byRegex(regex)
-												break
-											case TestMatcherType.by_equality:
-												value = byEquality()
-												break
-											case TestMatcherType.by_type:
-												value = byType() {
-													if (testMatcher.minOccurrence != null) minOccurrence(testMatcher.minOccurrence)
-													if (testMatcher.maxOccurrence != null) maxOccurrence(testMatcher.maxOccurrence)
-												}
-												break
-											case TestMatcherType.by_command:
-												value = byCommand(testMatcher.value)
-												break
-											case TestMatcherType.by_null:
-												value = byNull()
-												break
-										}
-										jsonPath(testMatcher.path, value)
-=======
 							bodyMatchers {
 								yamlContract.response?.matchers?.body?.each { BodyTestMatcher testMatcher ->
 									MatchingTypeValue value = null
@@ -324,8 +253,8 @@
 										case TestMatcherType.by_null:
 											value = byNull()
 											break
->>>>>>> f62ad3a9
-									}
+									}
+									jsonPath(testMatcher.path, value)
 								}
 							}
 						}
@@ -344,33 +273,6 @@
 							}
 							if (yamlContract.input.messageBody) messageBody(yamlContract.input.messageBody)
 							if (yamlContract.input.messageBodyFromFile) messageBody(file(yamlContract.input.messageBodyFromFile))
-<<<<<<< HEAD
-							stubMatchers {
-								bodyMatchers {
-									yamlContract.input.matchers.body?.each { BodyStubMatcher matcher ->
-										MatchingTypeValue value = null
-										switch (matcher.type) {
-											case StubMatcherType.by_date:
-												value = byDate()
-												break
-											case StubMatcherType.by_time:
-												value = byTime()
-												break
-											case StubMatcherType.by_timestamp:
-												value = byTimestamp()
-												break
-											case StubMatcherType.by_regex:
-												value = byRegex(matcher.value)
-												break
-											case StubMatcherType.by_equality:
-												value = byEquality()
-												break
-											case StubMatcherType.by_null:
-												value = byNull()
-												break
-										}
-										jsonPath(matcher.path, value)
-=======
 							bodyMatchers {
 								yamlContract.input.matchers.body?.each { BodyStubMatcher matcher ->
 									MatchingTypeValue value = null
@@ -393,8 +295,8 @@
 										case StubMatcherType.by_null:
 											value = byNull()
 											break
->>>>>>> f62ad3a9
-									}
+									}
+									jsonPath(matcher.path, value)
 								}
 							}
 						}
@@ -414,42 +316,6 @@
 							if (outputMsg.body) body(outputMsg.body)
 							if (outputMsg.bodyFromFile) body(file(outputMsg.bodyFromFile))
 							if (outputMsg.matchers) {
-<<<<<<< HEAD
-								testMatchers {
-									bodyMatchers {
-										yamlContract.outputMessage?.matchers?.body?.each { BodyTestMatcher testMatcher ->
-											MatchingTypeValue value = null
-											switch (testMatcher.type) {
-												case TestMatcherType.by_date:
-													value = byDate()
-													break
-												case TestMatcherType.by_time:
-													value = byTime()
-													break
-												case TestMatcherType.by_timestamp:
-													value = byTimestamp()
-													break
-												case TestMatcherType.by_regex:
-													value = byRegex(testMatcher.value)
-													break
-												case TestMatcherType.by_equality:
-													value = byEquality()
-													break
-												case TestMatcherType.by_type:
-													value = byType() {
-														if (testMatcher.minOccurrence != null) minOccurrence(testMatcher.minOccurrence)
-														if (testMatcher.maxOccurrence != null) maxOccurrence(testMatcher.maxOccurrence)
-													}
-													break
-												case TestMatcherType.by_command:
-													value = byCommand(testMatcher.value)
-													break
-												case TestMatcherType.by_null:
-													value = byNull()
-													break
-											}
-											jsonPath(testMatcher.path, value)
-=======
 								bodyMatchers {
 									yamlContract.outputMessage?.matchers?.body?.each { BodyTestMatcher testMatcher ->
 										MatchingTypeValue value = null
@@ -481,8 +347,8 @@
 											case TestMatcherType.by_null:
 												value = byNull()
 												break
->>>>>>> f62ad3a9
 										}
+										jsonPath(testMatcher.path, value)
 									}
 								}
 							}
@@ -603,11 +469,7 @@
 					headers = (contract?.request?.headers as Headers)?.asTestSideMap()
 					body = MapConverter.getTestSideValues(contract?.request?.body)
 					matchers = new StubMatchers()
-<<<<<<< HEAD
-					contract?.request?.matchers?.bodyMatchers?.jsonPathMatchers()?.each { BodyMatcher matcher ->
-=======
 					contract?.request?.bodyMatchers?.jsonPathMatchers()?.each { BodyMatcher matcher ->
->>>>>>> f62ad3a9
 						matchers.body << new BodyStubMatcher(
 								path: matcher.path(),
 								type: stubMatcherType(matcher.matchingType()),
@@ -620,11 +482,7 @@
 					status = contract?.response?.status?.clientValue as Integer
 					headers = (contract?.response?.headers as Headers)?.asStubSideMap()
 					body = MapConverter.getStubSideValues(contract?.response?.body)
-<<<<<<< HEAD
-					contract?.response?.matchers?.bodyMatchers?.jsonPathMatchers()?.each { BodyMatcher matcher ->
-=======
 					contract?.response?.bodyMatchers?.jsonPathMatchers()?.each { BodyMatcher matcher ->
->>>>>>> f62ad3a9
 						matchers.body << new BodyTestMatcher(
 								path: matcher.path(),
 								type: testMatcherType(matcher.matchingType()),
@@ -643,11 +501,7 @@
 				yamlContract.input.messageBody = MapConverter.getTestSideValues(contract?.input?.messageBody)
 				yamlContract.input.messageFrom = contract?.input?.messageFrom?.serverValue
 				yamlContract.input.matchers.body.each {
-<<<<<<< HEAD
-					contract?.input?.matchers?.bodyMatchers.jsonPathMatchers()?.each { BodyMatcher matcher ->
-=======
 					contract?.input?.bodyMatchers?.jsonPathMatchers()?.each { BodyMatcher matcher ->
->>>>>>> f62ad3a9
 						yamlContract.input.matchers.body << new BodyStubMatcher(
 								path: matcher.path(),
 								type: stubMatcherType(matcher.matchingType()),
@@ -661,11 +515,7 @@
 				yamlContract.outputMessage.headers = (contract?.outputMessage?.headers as Headers)?.asStubSideMap()
 				yamlContract.outputMessage.body = MapConverter.getStubSideValues(contract?.outputMessage?.body)
 				yamlContract.outputMessage.matchers.body.each {
-<<<<<<< HEAD
-					contract?.input?.matchers?.bodyMatchers.jsonPathMatchers()?.each { BodyMatcher matcher ->
-=======
 					contract?.input?.bodyMatchers?.jsonPathMatchers()?.each { BodyMatcher matcher ->
->>>>>>> f62ad3a9
 						yamlContract.outputMessage.matchers.body << new BodyTestMatcher(
 								path: matcher.path(),
 								type: testMatcherType(matcher.matchingType()),
