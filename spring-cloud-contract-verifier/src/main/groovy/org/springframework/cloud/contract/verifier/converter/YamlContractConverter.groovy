/*
 * Copyright 2013-2019 the original author or authors.
 *
 * Licensed under the Apache License, Version 2.0 (the "License");
 * you may not use this file except in compliance with the License.
 * You may obtain a copy of the License at
 *
 *      http://www.apache.org/licenses/LICENSE-2.0
 *
 * Unless required by applicable law or agreed to in writing, software
 * distributed under the License is distributed on an "AS IS" BASIS,
 * WITHOUT WARRANTIES OR CONDITIONS OF ANY KIND, either express or implied.
 * See the License for the specific language governing permissions and
 * limitations under the License.
 */

package org.springframework.cloud.contract.verifier.converter

import com.fasterxml.jackson.dataformat.yaml.YAMLMapper
import groovy.transform.CompileStatic
import org.springframework.cloud.contract.spec.Contract
import org.springframework.cloud.contract.spec.ContractConverter

/**
 * Simple converter from and to a {@link YamlContract} to a collection of {@link Contract}
 *
 * @since 1.2.1* @author Marcin Grzejszczak
 * @author Tim Ysewyn
 */
@CompileStatic
class YamlContractConverter implements ContractConverter<List<YamlContract>> {

	public static final YamlContractConverter INSTANCE = new YamlContractConverter()
	private final YAMLMapper mapper = new YAMLMapper()
	private final YamlToContracts yamlToContracts = new YamlToContracts()
	private final ContractsToYaml contractsToYaml = new ContractsToYaml()

	@Override
	boolean isAccepted(File file) {
		String name = file.getName()
		return name.endsWith(".yml") || name.endsWith(".yaml")
	}

	@Override
	Collection<Contract> convertFrom(File file) {
		return this.yamlToContracts.convertFrom(file)
	}

	@Override
	List<YamlContract> convertTo(Collection<Contract> contracts) {
		return this.contractsToYaml.convertTo(contracts)
	}

	@Override
	Map<String, byte[]> store(List<YamlContract> contracts) {
		return contracts.collectEntries {
<<<<<<< HEAD
			return [(name(it)) :
=======
			return [(name(it)):
>>>>>>> 8bbe6945
							this.mapper.writeValueAsString(it).bytes]
		}
	}

	protected String name(YamlContract contract) {
		return (contract.name ?:
				String.valueOf(Math.abs(contract.hashCode()))) + ".yml"
	}
}<|MERGE_RESOLUTION|>--- conflicted
+++ resolved
@@ -18,6 +18,7 @@
 
 import com.fasterxml.jackson.dataformat.yaml.YAMLMapper
 import groovy.transform.CompileStatic
+
 import org.springframework.cloud.contract.spec.Contract
 import org.springframework.cloud.contract.spec.ContractConverter
 
@@ -54,11 +55,7 @@
 	@Override
 	Map<String, byte[]> store(List<YamlContract> contracts) {
 		return contracts.collectEntries {
-<<<<<<< HEAD
-			return [(name(it)) :
-=======
 			return [(name(it)):
->>>>>>> 8bbe6945
 							this.mapper.writeValueAsString(it).bytes]
 		}
 	}
