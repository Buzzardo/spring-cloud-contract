/*
 *  Copyright 2013-2018 the original author or authors.
 *
 *  Licensed under the Apache License, Version 2.0 (the "License");
 *  you may not use this file except in compliance with the License.
 *  You may obtain a copy of the License at
 *
 *       http://www.apache.org/licenses/LICENSE-2.0
 *
 *  Unless required by applicable law or agreed to in writing, software
 *  distributed under the License is distributed on an "AS IS" BASIS,
 *  WITHOUT WARRANTIES OR CONDITIONS OF ANY KIND, either express or implied.
 *  See the License for the specific language governing permissions and
 *  limitations under the License.
 */

package org.springframework.cloud.contract.verifier.dsl.wiremock

import com.github.tomakehurst.wiremock.client.WireMock
import com.github.tomakehurst.wiremock.http.RequestMethod
import com.github.tomakehurst.wiremock.matching.RequestPattern
import com.github.tomakehurst.wiremock.matching.RequestPatternBuilder
import com.github.tomakehurst.wiremock.matching.StringValuePattern
import com.github.tomakehurst.wiremock.matching.UrlPattern
import groovy.json.JsonOutput
import groovy.json.StringEscapeUtils
import groovy.transform.PackageScope
import groovy.transform.TypeChecked
import groovy.transform.TypeCheckingMode
import groovy.util.logging.Slf4j

import org.springframework.cloud.contract.spec.Contract
import org.springframework.cloud.contract.spec.internal.Body
import org.springframework.cloud.contract.spec.internal.DslProperty
import org.springframework.cloud.contract.spec.internal.MatchingStrategy
import org.springframework.cloud.contract.spec.internal.NamedProperty
import org.springframework.cloud.contract.spec.internal.OptionalProperty
import org.springframework.cloud.contract.spec.internal.QueryParameters
import org.springframework.cloud.contract.spec.internal.RegexPatterns
import org.springframework.cloud.contract.spec.internal.Request
import org.springframework.cloud.contract.verifier.util.MapConverter
import org.springframework.cloud.contract.verifier.util.ContentType
import org.springframework.cloud.contract.verifier.util.ContentUtils
import org.springframework.cloud.contract.verifier.util.JsonPaths
import org.springframework.cloud.contract.verifier.util.JsonToJsonPathsConverter

import java.util.regex.Pattern

import static org.springframework.cloud.contract.verifier.util.RegexpBuilders.buildGStringRegexpForStubSide
import static org.springframework.cloud.contract.verifier.util.RegexpBuilders.buildJSONRegexpMatch

/**
 * Converts a {@link Request} into {@link RequestPattern}
 *
 * @author Marcin Grzejszczak
 * @author Tim Ysewyn
 * @since 1.0.0
 */
@TypeChecked
@PackageScope
@Slf4j
class WireMockRequestStubStrategy extends BaseWireMockStubStrategy {

	private final Request request

	WireMockRequestStubStrategy(Contract groovyDsl) {
		super(groovyDsl)
		this.request = groovyDsl.request
	}

	@PackageScope
	RequestPattern buildClientRequestContent() {
		if(!request) {
			return null
		}
		RequestPatternBuilder requestPatternBuilder = appendMethodAndUrl()
		ContentType contentType = tryToGetContentType(request?.body?.clientValue, request?.headers)
		appendHeaders(requestPatternBuilder, contentType)
		appendQueryParameters(requestPatternBuilder, contentType)
		appendBody(requestPatternBuilder, contentType)
		appendMultipart(requestPatternBuilder)
		return requestPatternBuilder.build()
	}

	private RequestPatternBuilder appendMethodAndUrl() {
		if(!request.method) {
			return null
		}
		RequestMethod requestMethod = RequestMethod.fromString(request.method.clientValue?.toString())
		UrlPattern urlPattern = urlPattern()
		return RequestPatternBuilder.newRequestPattern(requestMethod, urlPattern)
	}

	private void appendBody(RequestPatternBuilder requestPattern, ContentType contentType) {
		if (!request.body) {
			return
		}
		if (contentType == ContentType.JSON) {
			def originalBody = getMatchingStrategyFromBody(request.body)?.clientValue
<<<<<<< HEAD
			def body = JsonToJsonPathsConverter.removeMatchingJsonPaths(originalBody, request.matchers?.bodyMatchers)
			JsonPaths values = JsonToJsonPathsConverter.transformToJsonPathWithStubsSideValuesAndNoArraySizeCheck(body)
			if ((values.empty && !request.matchers?.bodyMatchers?.hasMatchers()) || onlySizeAssertionsArePresent(values)) {
=======
			def body = JsonToJsonPathsConverter.removeMatchingJsonPaths(originalBody, request.bodyMatchers)
			JsonPaths values = JsonToJsonPathsConverter.transformToJsonPathWithStubsSideValuesAndNoArraySizeCheck(body)
			if ((values.empty && !request.bodyMatchers?.hasMatchers()) || onlySizeAssertionsArePresent(values)) {
>>>>>>> f62ad3a9
				requestPattern.withRequestBody(WireMock.equalToJson(JsonOutput.toJson(getMatchingStrategy(request.body.clientValue).clientValue), false, false))
			} else {
				values.findAll{ !it.assertsSize() }.each {
					requestPattern.withRequestBody(WireMock.matchingJsonPath(it.jsonPath().replace("\\\\", "\\")))
				}
			}
<<<<<<< HEAD
			if (request.matchers?.bodyMatchers?.hasMatchers()) {
				request.matchers.bodyMatchers.jsonPathMatchers().each {
=======
			if (request.bodyMatchers?.hasMatchers()) {
				request.bodyMatchers.jsonPathMatchers().each {
>>>>>>> f62ad3a9
					String newPath = JsonToJsonPathsConverter.convertJsonPathAndRegexToAJsonPath(it, originalBody)
					requestPattern.withRequestBody(WireMock.matchingJsonPath(newPath.replace("\\\\", "\\")))
				}
			}
		} else if (contentType == ContentType.XML) {
			requestPattern.withRequestBody(WireMock.equalToXml(getMatchingStrategy(request.body.clientValue).clientValue.toString()))
		} else if (containsPattern(request?.body)) {
				MatchingStrategy matchingStrategy = appendBodyRegexpMatchPattern(request.body)
			requestPattern.withRequestBody(convertToValuePattern(matchingStrategy, contentType))
		} else {
			requestPattern.withRequestBody(convertToValuePattern(
					getMatchingStrategy(request.body.clientValue), contentType))
		}
	}

	private boolean onlySizeAssertionsArePresent(JsonPaths values) {
<<<<<<< HEAD
		return !values.empty && !request.matchers?.bodyMatchers?.hasMatchers() && values.every { it.assertsSize() }
=======
		return !values.empty && !request.bodyMatchers?.hasMatchers() && values.every { it.assertsSize() }
>>>>>>> f62ad3a9
	}

	private void appendMultipart(RequestPatternBuilder requestPattern) {
		if (!request.multipart) {
			return
		}
		if (request.multipart.clientValue instanceof Map) {
			List<StringValuePattern> multipartPatterns = (request.multipart.clientValue as Map).collect {
				(it.value instanceof NamedProperty
				? WireMock.matching(RegexPatterns.multipartFile(it.key, (it.value as NamedProperty).name.clientValue, (it.value as NamedProperty).value.clientValue))
				: WireMock.matching(RegexPatterns.multipartParam(it.key, it.value)) )
			}
			multipartPatterns.each {
				requestPattern.withRequestBody(it)
			}
		}
	}

	private void appendHeaders(RequestPatternBuilder requestPattern, ContentType contentType) {
		if(!request.headers) {
			return
		}
		request.headers.entries.each {
			requestPattern.withHeader(it.name, convertToValuePattern(it.clientValue, contentType))
		}
	}

	private UrlPattern urlPattern() {
		Object urlPath = urlPathOrUrlIfQueryPresent()
		if (urlPath) {
			if(urlPath instanceof Pattern) {
				return WireMock.urlPathMatching(getStubSideValue(urlPath.toString()) as String)
			} else {
				return WireMock.urlPathEqualTo(getStubSideValue(urlPath.toString()) as String)
			}
		}
		if(!request.url) {
			throw new IllegalStateException("URL is required!")
		}
		Object url = getUrlIfGstring(request?.url?.clientValue)
		if (url instanceof Pattern) {
			return WireMock.urlMatching((url as Pattern).pattern())
		}
		return WireMock.urlEqualTo(url.toString())
	}

	private Object urlPathOrUrlIfQueryPresent() {
		Object urlPath = request?.urlPath?.clientValue
		Object queryParamsFromUrl = request?.url?.queryParameters?.parameters
		if (urlPath) {
			return urlPath
		}
		if (queryParamsFromUrl) {
			return request?.url?.clientValue
		}
		return null
	}

	private Object getUrlIfGstring(Object clientSide) {
		if (clientSide instanceof GString) {
			if (clientSide.values.any { getStubSideValue(it) instanceof Pattern }) {
				return Pattern.compile(getStubSideValue(clientSide).toString())
			} else {
				return getStubSideValue(clientSide).toString()
			}
		}
		return clientSide
	}

	private void appendQueryParameters(RequestPatternBuilder requestPattern, ContentType contentType) {
		QueryParameters queryParameters = request?.urlPath?.queryParameters ?: request?.url?.queryParameters
		queryParameters?.parameters?.each {
			requestPattern.withQueryParam(it.name, convertToValuePattern(it.clientValue, contentType))
		}
	}

	@TypeChecked(TypeCheckingMode.SKIP)
	private static StringValuePattern convertToValuePattern(Object object, ContentType contentType) {
		switch (object) {
			case Pattern:
				Pattern value = object as Pattern
				return WireMock.matching(value.pattern())
			case OptionalProperty:
				OptionalProperty value = object as OptionalProperty
				return WireMock.matching(value.optionalPattern())
			case MatchingStrategy:
				MatchingStrategy value = object as MatchingStrategy
				switch (value.type) {
					case MatchingStrategy.Type.NOT_MATCHING:
						return WireMock.notMatching(value.clientValue.toString())
					case MatchingStrategy.Type.ABSENT:
						return WireMock.absent()
					default:
						try {
							return WireMock."${value.type.name}"(clientBody(value.clientValue, contentType))
						} catch (Throwable t) {
							log.error("Exception occurred while trying to call WireMock.${value.type.name}(${value.clientValue})", t)
							throw t
						}
				}
			default:
				return WireMock.equalTo(object.toString())
		}
	}

	protected static Object clientBody(Object bodyValue, ContentType contentType) {
		if (contentType == ContentType.FORM) {
			if (bodyValue instanceof Map) {
				// [a:3, b:4] == "a=3&b=4"
				return ((Map) bodyValue).collect {
					StringEscapeUtils.unescapeJavaScript(it.key.toString() + "=" + it.value)
				}.join("&")
			} else if (bodyValue instanceof List) {
				// ["a=3", "b=4"] == "a=3&b=4"
				return ((List) bodyValue).collect {
					StringEscapeUtils.unescapeJavaScript(it.toString())
				}.join("&")
			}
		}
		return bodyValue
	}

	private MatchingStrategy getMatchingStrategyFromBody(Body body) {
		if(!body) {
			return null
		}
		return getMatchingStrategy(body.clientValue)
	}

	private MatchingStrategy getMatchingStrategy(MatchingStrategy matchingStrategy) {
		return getMatchingStrategyIncludingContentType(matchingStrategy)
	}
	private MatchingStrategy getMatchingStrategy(GString gString) {
		if (!gString) {
			return new MatchingStrategy("", MatchingStrategy.Type.EQUAL_TO)
		}
		def extractedValue = ContentUtils.extractValue(gString) {
			it instanceof DslProperty ? it.clientValue : getStringFromGString(it)
		}
		def value = getStringFromGString(extractedValue)
		return getMatchingStrategy(value)
	}

	private def getStringFromGString(Object object) {
		return object instanceof GString ? object.toString() : object
	}

	private MatchingStrategy getMatchingStrategy(Object bodyValue) {
		return tryToFindMachingStrategy(bodyValue)
	}

	private MatchingStrategy tryToFindMachingStrategy(Object bodyValue) {
		return new MatchingStrategy(MapConverter.transformToClientValues(bodyValue), getEqualsTypeFromContentTypeHeader())
	}

	private MatchingStrategy getMatchingStrategyIncludingContentType(MatchingStrategy matchingStrategy) {
		MatchingStrategy.Type type = matchingStrategy.type
		Object value = matchingStrategy.clientValue
		ContentType contentType = ContentUtils.recognizeContentTypeFromMatchingStrategy(type)
		if (contentType == ContentType.UNKNOWN && type == MatchingStrategy.Type.EQUAL_TO) {
			contentType = ContentUtils.recognizeContentTypeFromContent(value)
			type = ContentUtils.getEqualsTypeFromContentType(contentType)
		}
		return new MatchingStrategy(parseBody(value, contentType), type)
	}

	private MatchingStrategy appendBodyRegexpMatchPattern(Object value, ContentType contentType) {
		switch (contentType) {
			case ContentType.JSON:
				return new MatchingStrategy(buildJSONRegexpMatch(value), MatchingStrategy.Type.MATCHING)
			case ContentType.UNKNOWN:
				return new MatchingStrategy(buildGStringRegexpForStubSide(value), MatchingStrategy.Type.MATCHING)
			case ContentType.XML:
				throw new IllegalStateException("XML pattern matching is not implemented yet")
		}
	}

	private MatchingStrategy appendBodyRegexpMatchPattern(Object value) {
		return appendBodyRegexpMatchPattern(value, ContentType.UNKNOWN)
	}

	private boolean containsPattern(GString bodyAsValue) {
		return containsPattern(bodyAsValue.values)
	}

	private boolean containsPattern(Map map) {
		return containsPattern(map.entrySet())
	}

	private boolean containsPattern(Collection collection) {
		return collection.collect(this.&containsPattern).inject('') { a, b -> a || b }
	}

	private boolean containsPattern(Object[] objects) {
		return containsPattern(objects.toList())
	}

	private boolean containsPattern(Map.Entry entry) {
		return containsPattern(entry.value)
	}

	private boolean containsPattern(DslProperty dslProperty) {
		return containsPattern(dslProperty.clientValue)
	}

	private boolean containsPattern(Pattern pattern) {
		return true
	}

	private boolean containsPattern(Object o) {
		return false
	}

	private MatchingStrategy.Type getEqualsTypeFromContentTypeHeader() {
		return ContentUtils.getEqualsTypeFromContentType(ContentUtils.recognizeContentTypeFromHeader(request.headers))
	}

}<|MERGE_RESOLUTION|>--- conflicted
+++ resolved
@@ -97,28 +97,17 @@
 		}
 		if (contentType == ContentType.JSON) {
 			def originalBody = getMatchingStrategyFromBody(request.body)?.clientValue
-<<<<<<< HEAD
-			def body = JsonToJsonPathsConverter.removeMatchingJsonPaths(originalBody, request.matchers?.bodyMatchers)
-			JsonPaths values = JsonToJsonPathsConverter.transformToJsonPathWithStubsSideValuesAndNoArraySizeCheck(body)
-			if ((values.empty && !request.matchers?.bodyMatchers?.hasMatchers()) || onlySizeAssertionsArePresent(values)) {
-=======
 			def body = JsonToJsonPathsConverter.removeMatchingJsonPaths(originalBody, request.bodyMatchers)
 			JsonPaths values = JsonToJsonPathsConverter.transformToJsonPathWithStubsSideValuesAndNoArraySizeCheck(body)
 			if ((values.empty && !request.bodyMatchers?.hasMatchers()) || onlySizeAssertionsArePresent(values)) {
->>>>>>> f62ad3a9
 				requestPattern.withRequestBody(WireMock.equalToJson(JsonOutput.toJson(getMatchingStrategy(request.body.clientValue).clientValue), false, false))
 			} else {
 				values.findAll{ !it.assertsSize() }.each {
 					requestPattern.withRequestBody(WireMock.matchingJsonPath(it.jsonPath().replace("\\\\", "\\")))
 				}
 			}
-<<<<<<< HEAD
-			if (request.matchers?.bodyMatchers?.hasMatchers()) {
-				request.matchers.bodyMatchers.jsonPathMatchers().each {
-=======
 			if (request.bodyMatchers?.hasMatchers()) {
 				request.bodyMatchers.jsonPathMatchers().each {
->>>>>>> f62ad3a9
 					String newPath = JsonToJsonPathsConverter.convertJsonPathAndRegexToAJsonPath(it, originalBody)
 					requestPattern.withRequestBody(WireMock.matchingJsonPath(newPath.replace("\\\\", "\\")))
 				}
@@ -135,11 +124,7 @@
 	}
 
 	private boolean onlySizeAssertionsArePresent(JsonPaths values) {
-<<<<<<< HEAD
-		return !values.empty && !request.matchers?.bodyMatchers?.hasMatchers() && values.every { it.assertsSize() }
-=======
 		return !values.empty && !request.bodyMatchers?.hasMatchers() && values.every { it.assertsSize() }
->>>>>>> f62ad3a9
 	}
 
 	private void appendMultipart(RequestPatternBuilder requestPattern) {
