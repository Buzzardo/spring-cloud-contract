/*
 *  Copyright 2013-2018 the original author or authors.
 *
 *  Licensed under the Apache License, Version 2.0 (the "License");
 *  you may not use this file except in compliance with the License.
 *  You may obtain a copy of the License at
 *
 *       http://www.apache.org/licenses/LICENSE-2.0
 *
 *  Unless required by applicable law or agreed to in writing, software
 *  distributed under the License is distributed on an "AS IS" BASIS,
 *  WITHOUT WARRANTIES OR CONDITIONS OF ANY KIND, either express or implied.
 *  See the License for the specific language governing permissions and
 *  limitations under the License.
 */

package org.springframework.cloud.contract.verifier.dsl.wiremock

import java.util.regex.Pattern

import com.github.tomakehurst.wiremock.client.WireMock
import com.github.tomakehurst.wiremock.http.RequestMethod
import com.github.tomakehurst.wiremock.matching.ContentPattern
import com.github.tomakehurst.wiremock.matching.RequestPattern
import com.github.tomakehurst.wiremock.matching.RequestPatternBuilder
import com.github.tomakehurst.wiremock.matching.StringValuePattern
import com.github.tomakehurst.wiremock.matching.UrlPattern
import groovy.json.JsonOutput
import groovy.json.StringEscapeUtils
import groovy.transform.CompileDynamic
import groovy.transform.PackageScope
import groovy.transform.TypeChecked
import groovy.transform.TypeCheckingMode
import groovy.util.logging.Commons

import org.springframework.cloud.contract.spec.Contract
import org.springframework.cloud.contract.spec.internal.Body
import org.springframework.cloud.contract.spec.internal.BodyMatcher
import org.springframework.cloud.contract.spec.internal.DslProperty
import org.springframework.cloud.contract.spec.internal.FromFileProperty
import org.springframework.cloud.contract.spec.internal.MatchingStrategy
import org.springframework.cloud.contract.spec.internal.NamedProperty
import org.springframework.cloud.contract.spec.internal.OptionalProperty
import org.springframework.cloud.contract.spec.internal.PathBodyMatcher
import org.springframework.cloud.contract.spec.internal.QueryParameters
import org.springframework.cloud.contract.spec.internal.RegexPatterns
import org.springframework.cloud.contract.spec.internal.Request
import org.springframework.cloud.contract.verifier.util.ContentType
import org.springframework.cloud.contract.verifier.util.ContentUtils
import org.springframework.cloud.contract.verifier.util.JsonPaths
import org.springframework.cloud.contract.verifier.util.JsonToJsonPathsConverter
<<<<<<< HEAD
import org.springframework.cloud.contract.verifier.util.XmlToXmlPathsConverter

import static org.springframework.cloud.contract.spec.internal.MatchingType.EQUALITY
import static org.springframework.cloud.contract.verifier.util.ContentUtils.getEqualsTypeFromContentType
import static org.springframework.cloud.contract.verifier.util.MapConverter.transformToClientValues
=======
import org.springframework.cloud.contract.verifier.util.MapConverter

>>>>>>> fa16ea94
import static org.springframework.cloud.contract.verifier.util.RegexpBuilders.buildGStringRegexpForStubSide
import static org.springframework.cloud.contract.verifier.util.RegexpBuilders.buildJSONRegexpMatch
import static org.springframework.cloud.contract.verifier.util.XmlToXmlPathsConverter.retrieveValueFromBody

/**
 * Converts a {@link Request} into {@link RequestPattern}
 *
 * @author Marcin Grzejszczak
 * @author Tim Ysewyn
 * @author Olga Maciaszek-Sharma
 * @since 1.0.0
 */
@TypeChecked
@PackageScope
@Commons
class WireMockRequestStubStrategy extends BaseWireMockStubStrategy {

	private final Request request
	private final ContentType contentType

	WireMockRequestStubStrategy(Contract groovyDsl) {
		super(groovyDsl)
		this.request = groovyDsl.request
		this.contentType =
				tryToGetContentType(request?.body?.clientValue, request?.headers)
	}

	@PackageScope
	RequestPattern buildClientRequestContent() {
		if(!request) {
			return null
		}
		RequestPatternBuilder requestPatternBuilder = appendMethodAndUrl()
		appendCookies(requestPatternBuilder, contentType)
		appendHeaders(requestPatternBuilder, contentType)
		appendQueryParameters(requestPatternBuilder, contentType)
		appendBody(requestPatternBuilder, contentType)
		appendMultipart(requestPatternBuilder)
		return requestPatternBuilder.build()
	}

	private RequestPatternBuilder appendMethodAndUrl() {
		if(!request.method) {
			return null
		}
		RequestMethod requestMethod = RequestMethod.fromString(request.method.clientValue?.toString())
		UrlPattern urlPattern = urlPattern()
		return RequestPatternBuilder.newRequestPattern(requestMethod, urlPattern)
	}

	private void appendBody(RequestPatternBuilder requestPattern, ContentType contentType) {
		if (!request.body) {
			return
		}
		MatchingStrategy matchingStrategy = getMatchingStrategyFromBody(request.body)
		if (contentType == ContentType.JSON) {
			def originalBody = matchingStrategy?.clientValue
			def body = JsonToJsonPathsConverter.removeMatchingJsonPaths(originalBody, request.bodyMatchers)
			JsonPaths values = JsonToJsonPathsConverter.transformToJsonPathWithStubsSideValuesAndNoArraySizeCheck(body)
			if ((values.empty && !request.bodyMatchers?.hasMatchers()) || onlySizeAssertionsArePresent(values)) {
				requestPattern.withRequestBody(WireMock.equalToJson(JsonOutput.toJson(getMatchingStrategy(request.body.clientValue).clientValue), false, false))
			} else {
				values.findAll{ !it.assertsSize() }.each {
					requestPattern.withRequestBody(WireMock.matchingJsonPath(it.jsonPath().replace("\\\\", "\\")))
				}
			}
			request.bodyMatchers?.matchers()?.each {
					String newPath = JsonToJsonPathsConverter.convertJsonPathAndRegexToAJsonPath(it, originalBody)
					requestPattern.withRequestBody(WireMock.matchingJsonPath(newPath.replace("\\\\", "\\")))
			}
		}
		else if (contentType == ContentType.XML) {  // TODO
			def originalBody = getMatchingStrategyFromBody(request.body)?.clientValue
			def body = XmlToXmlPathsConverter.
					removeMatchingXmlPaths(originalBody, request.bodyMatchers)
			request.bodyMatchers?.matchers()?.each {
				addWireMockStubMatchingSection(it, requestPattern, originalBody)
			}

//			requestPattern.withRequestBody(WireMock.  // FIXME
//					equalToXml(getMatchingStrategy(request.body.clientValue)
//							.clientValue.toString()))
		} else if (containsPattern(request?.body)) {
				requestPattern.withRequestBody(convertToValuePattern(appendBodyRegexpMatchPattern(request.body), contentType))
		} else {
			requestBodyGuessedFromMatchingStrategy(requestPattern, contentType)
		}
	}

<<<<<<< HEAD
	private static void addWireMockStubMatchingSection(BodyMatcher matcher,
													   RequestPatternBuilder requestPattern,
													   Object body) {
		if (!matcher instanceof PathBodyMatcher) {
			throw new IllegalArgumentException("Only jsonPath and XPath matchers can be processed.")
		}
		String retrievedValue = Optional.ofNullable(matcher.value()).orElseGet({
			if (EQUALITY == matcher.
					matchingType()) {
				return retrieveValueFromBody(matcher.path(), body)
			}
			else {
				return ''
			}
		})  // TODO: check for cases other than equality
		PathBodyMatcher pathMatcher = matcher as PathBodyMatcher
		requestPattern.withRequestBody(WireMock.matchingXPath(pathMatcher.path(),
				XPathBodyMatcherToWireMockValuePatternConverter.
						mapToPattern(pathMatcher.matchingType(), String.
								valueOf(retrievedValue))))
	}


=======
	private RequestPatternBuilder requestBodyGuessedFromMatchingStrategy(RequestPatternBuilder requestPattern, ContentType contentType) {
		return requestPattern.withRequestBody(convertToValuePattern(
				getMatchingStrategy(request.body.clientValue), contentType))
	}

>>>>>>> fa16ea94
	private boolean onlySizeAssertionsArePresent(JsonPaths values) {
		return !values.empty && !request.bodyMatchers?.hasMatchers() && values.every { it.assertsSize() }
	}

	private void appendMultipart(RequestPatternBuilder requestPattern) {
		if (!request.multipart) {
			return
		}
		if (request.multipart.clientValue instanceof Map) {
			List<StringValuePattern> multipartPatterns = (request.multipart.clientValue as Map).collect {
				(it.value instanceof NamedProperty
				? WireMock.matching(RegexPatterns.multipartFile(it.key, (it.value as NamedProperty).name.clientValue,
						(it.value as NamedProperty).value.clientValue,
						(it.value as NamedProperty).contentType?.clientValue))
				: WireMock.matching(RegexPatterns.multipartParam(it.key, it.value)) )
			}
			multipartPatterns.each {
				requestPattern.withRequestBody(it)
			}
		}
	}

	private void appendHeaders(RequestPatternBuilder requestPattern, ContentType contentType) {
		if(!request.headers) {
			return
		}
		request.headers.entries.each {
			requestPattern.withHeader(it.name, (StringValuePattern) convertToValuePattern(it.clientValue, contentType))
		}
	}

	private void appendCookies(RequestPatternBuilder requestPattern, ContentType contentType) {
		if(!request.cookies) {
			return
		}
		request.cookies.entries.each {
			requestPattern.withCookie(it.key, (StringValuePattern) convertToValuePattern(it.clientValue, contentType))
		}
	}

	private UrlPattern urlPattern() {
		Object urlPath = urlPathOrUrlIfQueryPresent()
		if (urlPath) {
			if(urlPath instanceof Pattern) {
				return WireMock.urlPathMatching(getStubSideValue(urlPath.toString()) as String)
			} else {
				return WireMock.urlPathEqualTo(getStubSideValue(urlPath.toString()) as String)
			}
		}
		if(!request.url) {
			throw new IllegalStateException("URL is required!")
		}
		Object url = getUrlIfGstring(request?.url?.clientValue)
		if (url instanceof Pattern) {
			return WireMock.urlMatching((url as Pattern).pattern())
		}
		return WireMock.urlEqualTo(url.toString())
	}

	private Object urlPathOrUrlIfQueryPresent() {
		Object urlPath = request?.urlPath?.clientValue
		Object queryParamsFromUrl = request?.url?.queryParameters?.parameters
		if (urlPath) {
			return urlPath
		}
		if (queryParamsFromUrl) {
			return request?.url?.clientValue
		}
		return null
	}

	private Object getUrlIfGstring(Object clientSide) {
		if (clientSide instanceof GString) {
			if (clientSide.values.any { getStubSideValue(it) instanceof Pattern }) {
				return Pattern.compile(getStubSideValue(clientSide).toString())
			} else {
				return getStubSideValue(clientSide).toString()
			}
		}
		return clientSide
	}

	private void appendQueryParameters(RequestPatternBuilder requestPattern, ContentType contentType) {
		QueryParameters queryParameters = request?.urlPath?.queryParameters ?: request?.url?.queryParameters
		queryParameters?.parameters?.each {
			requestPattern.withQueryParam(it.name, (StringValuePattern) convertToValuePattern(it.clientValue, contentType))
		}
	}

	@TypeChecked(TypeCheckingMode.SKIP)
	private static ContentPattern convertToValuePattern(Object object, ContentType contentType) {
		switch (object) {
			case Pattern:
				Pattern value = object as Pattern
				return WireMock.matching(value.pattern())
			case OptionalProperty:
				OptionalProperty value = object as OptionalProperty
				return WireMock.matching(value.optionalPattern())
			case MatchingStrategy:
				MatchingStrategy value = object as MatchingStrategy
				switch (value.type) {
					case MatchingStrategy.Type.NOT_MATCHING:
						return WireMock.notMatching(value.clientValue.toString())
					case MatchingStrategy.Type.ABSENT:
						return WireMock.absent()
					default:
						try {
							return WireMock."${value.type.name}"(clientBody(value.clientValue, contentType))
						} catch (Throwable t) {
							log.error("Exception occurred while trying to call WireMock.${value.type.name}(${value.clientValue})", t)
							throw t
						}
				}
			default:
				return WireMock.equalTo(object.toString())
		}
	}

	protected static Object clientBody(Object bodyValue, ContentType contentType) {
		if (contentType == ContentType.FORM) {
			if (bodyValue instanceof Map) {
				// [a:3, b:4] == "a=3&b=4"
				return ((Map) bodyValue).collect {
					StringEscapeUtils.unescapeJavaScript(it.key.toString() + "=" + it.value)
				}.join("&")
			} else if (bodyValue instanceof List) {
				// ["a=3", "b=4"] == "a=3&b=4"
				return ((List) bodyValue).collect {
					StringEscapeUtils.unescapeJavaScript(it.toString())
				}.join("&")
			}
		} else if (bodyValue instanceof FromFileProperty) {
			return bodyValue.isByte() ? bodyValue.asBytes() : bodyValue.asString()
		}
		return bodyValue
	}

	private MatchingStrategy getMatchingStrategyFromBody(Body body) {
		if(!body) {
			return null
		}
		return getMatchingStrategy(body.clientValue)
	}

	private MatchingStrategy getMatchingStrategy(MatchingStrategy matchingStrategy) {
		return getMatchingStrategyIncludingContentType(matchingStrategy)
	}
	private MatchingStrategy getMatchingStrategy(GString gString) {
		if (!gString) {
			return new MatchingStrategy("", MatchingStrategy.Type.EQUAL_TO)
		}
		def extractedValue = ContentUtils.extractValue(gString) {
			it instanceof DslProperty ? it.clientValue : getStringFromGString(it)
		}
		def value = getStringFromGString(extractedValue)
		return getMatchingStrategy(value)
	}

	private def getStringFromGString(Object object) {
		return object instanceof GString ? object.toString() : object
	}

	private MatchingStrategy getMatchingStrategy(Object bodyValue) {
		return tryToFindMatchingStrategy(bodyValue)
	}

<<<<<<< HEAD
	private MatchingStrategy tryToFindMatchingStrategy(Object bodyValue) {
		return new MatchingStrategy(transformToClientValues(bodyValue),
				getEqualsTypeFromContentType(contentType))
=======
	private MatchingStrategy getMatchingStrategy(FromFileProperty bodyValue) {
		return new MatchingStrategy(bodyValue, MatchingStrategy.Type.BINARY_EQUAL_TO)
	}

	private MatchingStrategy tryToFindMachingStrategy(Object bodyValue) {
		return new MatchingStrategy(MapConverter.transformToClientValues(bodyValue), getEqualsTypeFromContentTypeHeader())
>>>>>>> fa16ea94
	}

	private MatchingStrategy getMatchingStrategyIncludingContentType(MatchingStrategy matchingStrategy) {
		MatchingStrategy.Type type = matchingStrategy.type
		Object value = matchingStrategy.clientValue
		ContentType contentType = ContentUtils.recognizeContentTypeFromMatchingStrategy(type)
		if (contentType == ContentType.UNKNOWN && type == MatchingStrategy.Type.EQUAL_TO) {
			contentType = ContentUtils.recognizeContentTypeFromContent(value)
			type = getEqualsTypeFromContentType(contentType)
		}
		return new MatchingStrategy(parseBody(value, contentType), type)
	}

	private MatchingStrategy appendBodyRegexpMatchPattern(Object value, ContentType contentType) {
		switch (contentType) {
			case ContentType.JSON:
				return new MatchingStrategy(buildJSONRegexpMatch(value), MatchingStrategy.Type.MATCHING)
			case ContentType.UNKNOWN:
				return new MatchingStrategy(buildGStringRegexpForStubSide(value), MatchingStrategy.Type.MATCHING)
			case ContentType.XML:
				throw new IllegalStateException("XML pattern matching is not implemented yet")
		}
	}

	private MatchingStrategy appendBodyRegexpMatchPattern(Object value) {
		return appendBodyRegexpMatchPattern(value, ContentType.UNKNOWN)
	}

	private boolean containsPattern(GString bodyAsValue) {
		return containsPattern(bodyAsValue.values)
	}

	private boolean containsPattern(Map map) {
		return containsPattern(map.entrySet())
	}

	@CompileDynamic
	private boolean containsPattern(Collection collection) {
		return collection.collect(this.&containsPattern).inject('') { a, b -> a || b }
	}

	private boolean containsPattern(Object[] objects) {
		return containsPattern(objects.toList())
	}

	private boolean containsPattern(Map.Entry entry) {
		return containsPattern(entry.value)
	}

	private boolean containsPattern(DslProperty dslProperty) {
		return containsPattern(dslProperty.clientValue)
	}

	private boolean containsPattern(Pattern pattern) {
		return true
	}

	private boolean containsPattern(Object o) {
		return false
	}
}<|MERGE_RESOLUTION|>--- conflicted
+++ resolved
@@ -35,13 +35,11 @@
 
 import org.springframework.cloud.contract.spec.Contract
 import org.springframework.cloud.contract.spec.internal.Body
-import org.springframework.cloud.contract.spec.internal.BodyMatcher
 import org.springframework.cloud.contract.spec.internal.DslProperty
 import org.springframework.cloud.contract.spec.internal.FromFileProperty
 import org.springframework.cloud.contract.spec.internal.MatchingStrategy
 import org.springframework.cloud.contract.spec.internal.NamedProperty
 import org.springframework.cloud.contract.spec.internal.OptionalProperty
-import org.springframework.cloud.contract.spec.internal.PathBodyMatcher
 import org.springframework.cloud.contract.spec.internal.QueryParameters
 import org.springframework.cloud.contract.spec.internal.RegexPatterns
 import org.springframework.cloud.contract.spec.internal.Request
@@ -49,26 +47,16 @@
 import org.springframework.cloud.contract.verifier.util.ContentUtils
 import org.springframework.cloud.contract.verifier.util.JsonPaths
 import org.springframework.cloud.contract.verifier.util.JsonToJsonPathsConverter
-<<<<<<< HEAD
-import org.springframework.cloud.contract.verifier.util.XmlToXmlPathsConverter
-
-import static org.springframework.cloud.contract.spec.internal.MatchingType.EQUALITY
-import static org.springframework.cloud.contract.verifier.util.ContentUtils.getEqualsTypeFromContentType
-import static org.springframework.cloud.contract.verifier.util.MapConverter.transformToClientValues
-=======
 import org.springframework.cloud.contract.verifier.util.MapConverter
 
->>>>>>> fa16ea94
 import static org.springframework.cloud.contract.verifier.util.RegexpBuilders.buildGStringRegexpForStubSide
 import static org.springframework.cloud.contract.verifier.util.RegexpBuilders.buildJSONRegexpMatch
-import static org.springframework.cloud.contract.verifier.util.XmlToXmlPathsConverter.retrieveValueFromBody
 
 /**
  * Converts a {@link Request} into {@link RequestPattern}
  *
  * @author Marcin Grzejszczak
  * @author Tim Ysewyn
- * @author Olga Maciaszek-Sharma
  * @since 1.0.0
  */
 @TypeChecked
@@ -77,13 +65,10 @@
 class WireMockRequestStubStrategy extends BaseWireMockStubStrategy {
 
 	private final Request request
-	private final ContentType contentType
 
 	WireMockRequestStubStrategy(Contract groovyDsl) {
 		super(groovyDsl)
 		this.request = groovyDsl.request
-		this.contentType =
-				tryToGetContentType(request?.body?.clientValue, request?.headers)
 	}
 
 	@PackageScope
@@ -92,6 +77,7 @@
 			return null
 		}
 		RequestPatternBuilder requestPatternBuilder = appendMethodAndUrl()
+		ContentType contentType = tryToGetContentType(request?.body?.clientValue, request?.headers)
 		appendCookies(requestPatternBuilder, contentType)
 		appendHeaders(requestPatternBuilder, contentType)
 		appendQueryParameters(requestPatternBuilder, contentType)
@@ -125,22 +111,14 @@
 					requestPattern.withRequestBody(WireMock.matchingJsonPath(it.jsonPath().replace("\\\\", "\\")))
 				}
 			}
-			request.bodyMatchers?.matchers()?.each {
+			if (request.bodyMatchers?.hasMatchers()) {
+				request.bodyMatchers.jsonPathMatchers().each {
 					String newPath = JsonToJsonPathsConverter.convertJsonPathAndRegexToAJsonPath(it, originalBody)
 					requestPattern.withRequestBody(WireMock.matchingJsonPath(newPath.replace("\\\\", "\\")))
-			}
-		}
-		else if (contentType == ContentType.XML) {  // TODO
-			def originalBody = getMatchingStrategyFromBody(request.body)?.clientValue
-			def body = XmlToXmlPathsConverter.
-					removeMatchingXmlPaths(originalBody, request.bodyMatchers)
-			request.bodyMatchers?.matchers()?.each {
-				addWireMockStubMatchingSection(it, requestPattern, originalBody)
-			}
-
-//			requestPattern.withRequestBody(WireMock.  // FIXME
-//					equalToXml(getMatchingStrategy(request.body.clientValue)
-//							.clientValue.toString()))
+				}
+			}
+		} else if (contentType == ContentType.XML) {
+			requestPattern.withRequestBody(WireMock.equalToXml(getMatchingStrategy(request.body.clientValue).clientValue.toString()))
 		} else if (containsPattern(request?.body)) {
 				requestPattern.withRequestBody(convertToValuePattern(appendBodyRegexpMatchPattern(request.body), contentType))
 		} else {
@@ -148,37 +126,11 @@
 		}
 	}
 
-<<<<<<< HEAD
-	private static void addWireMockStubMatchingSection(BodyMatcher matcher,
-													   RequestPatternBuilder requestPattern,
-													   Object body) {
-		if (!matcher instanceof PathBodyMatcher) {
-			throw new IllegalArgumentException("Only jsonPath and XPath matchers can be processed.")
-		}
-		String retrievedValue = Optional.ofNullable(matcher.value()).orElseGet({
-			if (EQUALITY == matcher.
-					matchingType()) {
-				return retrieveValueFromBody(matcher.path(), body)
-			}
-			else {
-				return ''
-			}
-		})  // TODO: check for cases other than equality
-		PathBodyMatcher pathMatcher = matcher as PathBodyMatcher
-		requestPattern.withRequestBody(WireMock.matchingXPath(pathMatcher.path(),
-				XPathBodyMatcherToWireMockValuePatternConverter.
-						mapToPattern(pathMatcher.matchingType(), String.
-								valueOf(retrievedValue))))
-	}
-
-
-=======
 	private RequestPatternBuilder requestBodyGuessedFromMatchingStrategy(RequestPatternBuilder requestPattern, ContentType contentType) {
 		return requestPattern.withRequestBody(convertToValuePattern(
 				getMatchingStrategy(request.body.clientValue), contentType))
 	}
 
->>>>>>> fa16ea94
 	private boolean onlySizeAssertionsArePresent(JsonPaths values) {
 		return !values.empty && !request.bodyMatchers?.hasMatchers() && values.every { it.assertsSize() }
 	}
@@ -342,21 +294,15 @@
 	}
 
 	private MatchingStrategy getMatchingStrategy(Object bodyValue) {
-		return tryToFindMatchingStrategy(bodyValue)
-	}
-
-<<<<<<< HEAD
-	private MatchingStrategy tryToFindMatchingStrategy(Object bodyValue) {
-		return new MatchingStrategy(transformToClientValues(bodyValue),
-				getEqualsTypeFromContentType(contentType))
-=======
+		return tryToFindMachingStrategy(bodyValue)
+	}
+
 	private MatchingStrategy getMatchingStrategy(FromFileProperty bodyValue) {
 		return new MatchingStrategy(bodyValue, MatchingStrategy.Type.BINARY_EQUAL_TO)
 	}
 
 	private MatchingStrategy tryToFindMachingStrategy(Object bodyValue) {
 		return new MatchingStrategy(MapConverter.transformToClientValues(bodyValue), getEqualsTypeFromContentTypeHeader())
->>>>>>> fa16ea94
 	}
 
 	private MatchingStrategy getMatchingStrategyIncludingContentType(MatchingStrategy matchingStrategy) {
@@ -365,7 +311,7 @@
 		ContentType contentType = ContentUtils.recognizeContentTypeFromMatchingStrategy(type)
 		if (contentType == ContentType.UNKNOWN && type == MatchingStrategy.Type.EQUAL_TO) {
 			contentType = ContentUtils.recognizeContentTypeFromContent(value)
-			type = getEqualsTypeFromContentType(contentType)
+			type = ContentUtils.getEqualsTypeFromContentType(contentType)
 		}
 		return new MatchingStrategy(parseBody(value, contentType), type)
 	}
@@ -417,4 +363,9 @@
 	private boolean containsPattern(Object o) {
 		return false
 	}
+
+	private MatchingStrategy.Type getEqualsTypeFromContentTypeHeader() {
+		return ContentUtils.getEqualsTypeFromContentType(ContentUtils.recognizeContentTypeFromHeader(request.headers))
+	}
+
 }