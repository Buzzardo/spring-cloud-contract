/*
 *  Copyright 2013-2016 the original author or authors.
 *
 *  Licensed under the Apache License, Version 2.0 (the "License");
 *  you may not use this file except in compliance with the License.
 *  You may obtain a copy of the License at
 *
 *       http://www.apache.org/licenses/LICENSE-2.0
 *
 *  Unless required by applicable law or agreed to in writing, software
 *  distributed under the License is distributed on an "AS IS" BASIS,
 *  WITHOUT WARRANTIES OR CONDITIONS OF ANY KIND, either express or implied.
 *  See the License for the specific language governing permissions and
 *  limitations under the License.
 */

package org.springframework.cloud.contract.verifier.builder

import groovy.transform.Canonical
import groovy.transform.EqualsAndHashCode
import groovy.transform.PackageScope
import org.apache.commons.logging.Log
import org.apache.commons.logging.LogFactory
import org.springframework.cloud.contract.spec.Contract
import org.springframework.cloud.contract.verifier.config.ContractVerifierConfigProperties
import org.springframework.cloud.contract.verifier.config.TestFramework
import org.springframework.cloud.contract.verifier.config.TestMode
import org.springframework.cloud.contract.verifier.file.ContractMetadata

import java.lang.invoke.MethodHandles

import static org.springframework.cloud.contract.verifier.util.NamesUtil.capitalize
/**
 * Builds a single test for the given {@link ContractVerifierConfigProperties properties}
 *
 * @since 1.1.0
 */
class JavaTestGenerator implements SingleTestGenerator {

	private static final Log log = LogFactory.getLog(MethodHandles.lookup().lookupClass())

	private static final String JSON_ASSERT_STATIC_IMPORT = 'com.toomuchcoding.jsonassert.JsonAssertion.assertThatJson'
	private static final String JSON_ASSERT_CLASS = 'com.toomuchcoding.jsonassert.JsonAssertion'
	private static final String REST_ASSURED_2_0_CLASS = 'com.jayway.restassured.RestAssured'

	@PackageScope ClassPresenceChecker checker = new ClassPresenceChecker()

	@Override
	String buildClass(ContractVerifierConfigProperties configProperties, Collection<ContractMetadata> listOfFiles, String className, String classPackage, String includedDirectoryRelativePath) {
		ClassBuilder clazz = ClassBuilder.createClass(capitalize(className), classPackage, configProperties, includedDirectoryRelativePath)

		if (configProperties.imports) {
			configProperties.imports.each {
				clazz.addImport(it)
			}
		}

		if (configProperties.staticImports) {
			configProperties.staticImports.each {
				clazz.addStaticImport(it)
			}
		}

		if (isScenarioClass(listOfFiles)) {
			clazz.addImport(configProperties.targetFramework.getOrderAnnotationImport())
			clazz.addClassLevelAnnotation(configProperties.targetFramework.getOrderAnnotation())
		}

		addJsonPathRelatedImports(clazz)

		Map<ParsedDsl, TestType> contracts = mapContractsToTheirTestTypes(listOfFiles)
<<<<<<< HEAD
		boolean restAssured2Present = this.checker.isClassPresent(REST_ASSURED_2_0_CLASS)
		String restAssuredPackage = restAssured2Present ? 'com.jayway.restassured' : 'io.restassured'
		log.info("Rest Assured version 2.x found [${restAssured2Present}]")
=======
		boolean restAssured3Present = this.checker.isClassPresent(REST_ASSURED_3_0_CLASS)
		String restAssuredPackage = restAssured3Present ? 'io.restassured' : 'com.jayway.restassured'
		if (log.isDebugEnabled()) {
			log.debug("Rest Assured version 3.0 found [${restAssured3Present}]")
		}
>>>>>>> 99deaad1
		boolean conditionalImportsAdded = false
		boolean toIgnore = listOfFiles.ignored.find { it }
		contracts.each { ParsedDsl key, TestType value ->
			if (!conditionalImportsAdded) {
				if (contracts.values().contains(TestType.HTTP)) {
					if (configProperties.testMode == TestMode.JAXRSCLIENT) {
						clazz.addStaticImport('javax.ws.rs.client.Entity.*')
						if (configProperties.targetFramework == TestFramework.JUNIT) {
							clazz.addImport('javax.ws.rs.core.Response')
						}
					} else if (configProperties.testMode == TestMode.MOCKMVC) {
						clazz.addStaticImport("${restAssuredPackage}.module.mockmvc.RestAssuredMockMvc.*")
					} else {
						clazz.addStaticImport("${restAssuredPackage}.RestAssured.*")
					}
				}
				if (configProperties.targetFramework == TestFramework.JUNIT) {
					if (contracts.values().contains(TestType.HTTP) && configProperties.testMode == TestMode.MOCKMVC) {
						clazz.addImport("${restAssuredPackage}.module.mockmvc.specification.MockMvcRequestSpecification")
						clazz.addImport("${restAssuredPackage}.response.ResponseOptions")
					} else if (contracts.values().contains(TestType.HTTP) && configProperties.testMode == TestMode.EXPLICIT) {
						clazz.addImport("${restAssuredPackage}.specification.RequestSpecification")
						clazz.addImport("${restAssuredPackage}.response.Response")
					}
					clazz.addImport('org.junit.Test')
					clazz.addStaticImport('org.springframework.cloud.contract.verifier.assertion.SpringCloudContractAssertions.assertThat')
				}
				if (configProperties.ruleClassForTests) {
					clazz.addImport('org.junit.Rule').addRule(configProperties.ruleClassForTests)
				}
				if (contracts.values().contains(TestType.MESSAGING)) {
					addMessagingRelatedEntries(clazz)
				}
				conditionalImportsAdded = true
			}
			toIgnore = toIgnore ? true : key.groovyDsl.ignored
			clazz.addMethod(MethodBuilder.createTestMethod(key.contract, key.stubsFile, key.groovyDsl, configProperties))
		}

		if (toIgnore) {
			clazz.addImport(configProperties.targetFramework.getIgnoreClass())
		}

		return clazz.build()
	}

	@Override
	String fileExtension(ContractVerifierConfigProperties properties) {
		return properties.targetFramework.classExtension
	}

	private Map<ParsedDsl, TestType> mapContractsToTheirTestTypes(Collection<ContractMetadata> listOfFiles) {
		Map<ParsedDsl, TestType> dsls = [:]
		listOfFiles.each { ContractMetadata metadata ->
			File stubsFile = metadata.path.toFile()
			if (log.isDebugEnabled()) {
				log.debug("Stub content from file [${stubsFile.text}]")
			}
			List<Contract> stubContents = metadata.convertedContract
			Map<ParsedDsl, TestType> entries = stubContents.collectEntries { Contract stubContent ->
				TestType testType = (stubContent.input || stubContent.outputMessage) ? TestType.MESSAGING : TestType.HTTP
				return [(new ParsedDsl(metadata, stubContent, stubsFile)): testType]
			}
			dsls.putAll(entries)
		}
		return dsls
	}

	@Canonical
	@EqualsAndHashCode(includeFields = true)
	private static class ParsedDsl {
		ContractMetadata contract
		Contract groovyDsl
		File stubsFile
	}

	private static enum TestType {
		MESSAGING, HTTP
	}

	private boolean isScenarioClass(Collection<ContractMetadata> listOfFiles) {
		return listOfFiles.find({ it.order != null }) != null
	}

	private void addJsonPathRelatedImports(ClassBuilder clazz) {
		clazz.addImport(['com.jayway.jsonpath.DocumentContext',
		                 'com.jayway.jsonpath.JsonPath',
		])
		if (this.checker.isClassPresent(JSON_ASSERT_CLASS)) {
			clazz.addStaticImport(JSON_ASSERT_STATIC_IMPORT)
		}
	}

	private void addMessagingRelatedEntries(ClassBuilder clazz) {
		clazz.addField(['@Inject ContractVerifierMessaging contractVerifierMessaging',
						'@Inject ContractVerifierObjectMapper contractVerifierObjectMapper'
		])
		clazz.addImport([ 'javax.inject.Inject',
						  'org.springframework.cloud.contract.verifier.messaging.internal.ContractVerifierObjectMapper',
						  'org.springframework.cloud.contract.verifier.messaging.internal.ContractVerifierMessage',
						  'org.springframework.cloud.contract.verifier.messaging.internal.ContractVerifierMessaging',
		])
		clazz.addStaticImport('org.springframework.cloud.contract.verifier.messaging.util.ContractVerifierMessagingUtil.headers')
	}

}

class ClassPresenceChecker {

	private static final Log log = LogFactory.getLog(MethodHandles.lookup().lookupClass())

	boolean isClassPresent(String className) {
		try {

			Class.forName(className)
			return true
		} catch (ClassNotFoundException e) {
			if (log.isDebugEnabled()) {
				log.debug("[${className}] is not present on classpath. Will not add a static import.")
			}
			return false
		}
	}
}<|MERGE_RESOLUTION|>--- conflicted
+++ resolved
@@ -69,17 +69,11 @@
 		addJsonPathRelatedImports(clazz)
 
 		Map<ParsedDsl, TestType> contracts = mapContractsToTheirTestTypes(listOfFiles)
-<<<<<<< HEAD
 		boolean restAssured2Present = this.checker.isClassPresent(REST_ASSURED_2_0_CLASS)
 		String restAssuredPackage = restAssured2Present ? 'com.jayway.restassured' : 'io.restassured'
-		log.info("Rest Assured version 2.x found [${restAssured2Present}]")
-=======
-		boolean restAssured3Present = this.checker.isClassPresent(REST_ASSURED_3_0_CLASS)
-		String restAssuredPackage = restAssured3Present ? 'io.restassured' : 'com.jayway.restassured'
 		if (log.isDebugEnabled()) {
-			log.debug("Rest Assured version 3.0 found [${restAssured3Present}]")
-		}
->>>>>>> 99deaad1
+			log.debug("Rest Assured version 2.x found [${restAssured2Present}]")
+		}
 		boolean conditionalImportsAdded = false
 		boolean toIgnore = listOfFiles.ignored.find { it }
 		contracts.each { ParsedDsl key, TestType value ->
