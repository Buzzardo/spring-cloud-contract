/*
<<<<<<< HEAD
 *  Copyright 2013-2019 the original author or authors.
=======
 * Copyright 2013-2019 the original author or authors.
>>>>>>> 8bbe6945
 *
 * Licensed under the Apache License, Version 2.0 (the "License");
 * you may not use this file except in compliance with the License.
 * You may obtain a copy of the License at
 *
 *      http://www.apache.org/licenses/LICENSE-2.0
 *
 * Unless required by applicable law or agreed to in writing, software
 * distributed under the License is distributed on an "AS IS" BASIS,
 * WITHOUT WARRANTIES OR CONDITIONS OF ANY KIND, either express or implied.
 * See the License for the specific language governing permissions and
 * limitations under the License.
 */

package org.springframework.cloud.contract.verifier.builder

<<<<<<< HEAD
import groovy.transform.CompileStatic

=======
>>>>>>> 8bbe6945
import java.lang.invoke.MethodHandles

import groovy.transform.Canonical
import groovy.transform.CompileStatic
import groovy.transform.EqualsAndHashCode
import groovy.transform.PackageScope
import org.apache.commons.logging.Log
import org.apache.commons.logging.LogFactory

import org.springframework.cloud.contract.spec.Contract
import org.springframework.cloud.contract.verifier.builder.imports.HttpImportProvider
import org.springframework.cloud.contract.verifier.builder.imports.MessagingImportProvider
import org.springframework.cloud.contract.verifier.config.ContractVerifierConfigProperties
import org.springframework.cloud.contract.verifier.file.ContractMetadata

import static org.springframework.cloud.contract.verifier.builder.imports.BaseImportProvider.getImports
import static org.springframework.cloud.contract.verifier.builder.imports.BaseImportProvider.getRuleImport
import static org.springframework.cloud.contract.verifier.builder.imports.BaseImportProvider.getStaticImports
import static org.springframework.cloud.contract.verifier.util.NamesUtil.capitalize

/**
 * Builds a single test for the given {@link ContractVerifierConfigProperties properties}
 *
 * @since 1.1.0
 */
@CompileStatic
class JavaTestGenerator implements SingleTestGenerator {

	private static final Log log = LogFactory.getLog(MethodHandles.lookup().lookupClass())

	private static final String JSON_ASSERT_STATIC_IMPORT = 'com.toomuchcoding.jsonassert.JsonAssertion.assertThatJson'
	private static final String JSON_ASSERT_CLASS = 'com.toomuchcoding.jsonassert.JsonAssertion'
	@Deprecated
	// TODO: Remove in next major
	private static final String REST_ASSURED_2_0_CLASS = 'com.jayway.restassured.RestAssured'

	@PackageScope
	ClassPresenceChecker checker = new ClassPresenceChecker()

	@Override
	String buildClass(ContractVerifierConfigProperties configProperties, Collection<ContractMetadata> listOfFiles, String includedDirectoryRelativePath, GeneratedClassData generatedClassData) {
		String className = generatedClassData.className
		String classPackage = generatedClassData.classPackage
<<<<<<< HEAD
		ClassBuilder clazz = ClassBuilder.createClass(capitalize(className), classPackage, configProperties, includedDirectoryRelativePath)
=======
		ClassBuilder clazz = ClassBuilder.createClass(
				capitalize(className), classPackage, configProperties, includedDirectoryRelativePath)
>>>>>>> 8bbe6945
		if (configProperties.imports) {
			configProperties.imports.each { String it ->
				clazz.addImport(it)
			}
		}
		if (configProperties.staticImports) {
			configProperties.staticImports.each { String it ->
				clazz.addStaticImport(it)
			}
		}
		if (isScenarioClass(listOfFiles)) {
			clazz.addImports(configProperties.testFramework.getOrderAnnotationImports())
<<<<<<< HEAD
			clazz.addClassLevelAnnotation(configProperties.testFramework.getOrderAnnotation())
=======
			clazz.addClassLevelAnnotation(configProperties.testFramework.
					getOrderAnnotation())
>>>>>>> 8bbe6945
		}
		// FIXME: change during Hoxton refactoring: we should only add either Json or Xml imports and not both
		addJsonPathRelatedImports(clazz)
		addXPathRelatedImports(clazz)
		processContractFiles(listOfFiles, configProperties, clazz, generatedClassData)
		return clazz.build()
	}

	@Override
	String buildClass(ContractVerifierConfigProperties configProperties, Collection<ContractMetadata> listOfFiles, String className, String classPackage, String includedDirectoryRelativePath) {
		return buildClass(configProperties, listOfFiles, includedDirectoryRelativePath, new GeneratedClassData(className, classPackage, null))
	}

	private void processContractFiles(Collection<ContractMetadata> listOfFiles, ContractVerifierConfigProperties configProperties, ClassBuilder clazz, GeneratedClassData generatedClassData) {
		Map<ParsedDsl, TestType> contracts = mapContractsToTheirTestTypes(listOfFiles)
		boolean conditionalImportsAdded = false
		boolean toIgnore = listOfFiles.find { it.ignored }
<<<<<<< HEAD
		contracts.each {ParsedDsl key, TestType value ->
=======
		contracts.each { ParsedDsl key, TestType value ->
>>>>>>> 8bbe6945
			if (!conditionalImportsAdded) {
				clazz.addImports(getImports(configProperties.testFramework))
				clazz.addStaticImports(getStaticImports(configProperties.testFramework))
				if (contracts.values().contains(TestType.HTTP)) {
					addHttpRelatedEntries(clazz, configProperties)
				}
				if (configProperties.ruleClassForTests) {
					addRule(configProperties, clazz)
				}
				if (contracts.values().contains(TestType.MESSAGING)) {
					addMessagingRelatedEntries(clazz)
				}
				conditionalImportsAdded = true
			}
			toIgnore = toIgnore ? true : key.groovyDsl.ignored
			clazz.addMethod(MethodBuilder.createTestMethod(key.contract, key.stubsFile,
					key.groovyDsl, configProperties, generatedClassData))
		}

		if (toIgnore) {
			clazz.addImport(configProperties.testFramework.getIgnoreClass())
<<<<<<< HEAD
		}
	}

	private void addRule(ContractVerifierConfigProperties configProperties, ClassBuilder clazz) {
		clazz.addImport(getRuleImport(configProperties.testFramework))
		if (configProperties.testFramework.annotationLevelRules()) {
			clazz.addClassLevelAnnotation(configProperties.testFramework
					.getRuleAnnotation(configProperties.ruleClassForTests))
		} else {
			clazz.addRule(configProperties.ruleClassForTests)
		}
	}

	private void addHttpRelatedEntries(ClassBuilder clazz, ContractVerifierConfigProperties configProperties) {
		HttpImportProvider httpImportProvider = new HttpImportProvider(getRestAssuredPackage())
		clazz.addImports(httpImportProvider.getImports(configProperties.testFramework, configProperties.testMode))
		clazz.addStaticImports(httpImportProvider.getStaticImports(configProperties.testFramework, configProperties.testMode))
=======
		}
	}

	private void addRule(ContractVerifierConfigProperties configProperties, ClassBuilder clazz) {
		clazz.addImport(getRuleImport(configProperties.testFramework))
		if (configProperties.testFramework.annotationLevelRules()) {
			clazz.addClassLevelAnnotation(configProperties.testFramework
														  .getRuleAnnotation(configProperties.ruleClassForTests))
		}
		else {
			clazz.addRule(configProperties.ruleClassForTests)
		}
	}

	private void addHttpRelatedEntries(ClassBuilder clazz, ContractVerifierConfigProperties configProperties) {
		HttpImportProvider httpImportProvider = new HttpImportProvider(
				getRestAssuredPackage())
		clazz.addImports(httpImportProvider.
				getImports(configProperties.testFramework, configProperties.testMode))
		clazz.addStaticImports(httpImportProvider.
				getStaticImports(configProperties.testFramework, configProperties.testMode))
>>>>>>> 8bbe6945
	}

	// TODO for 2.2: leave only RestAssured 3
	private String getRestAssuredPackage() {
		boolean restAssured2Present = this.checker.isClassPresent(REST_ASSURED_2_0_CLASS)
		String restAssuredPackage = restAssured2Present ? 'com.jayway.restassured' : 'io.restassured'
		if (log.isDebugEnabled()) {
			log.debug("Rest Assured version 2.x found [${restAssured2Present}]")
		}
		return restAssuredPackage
	}

	@Override
	String fileExtension(ContractVerifierConfigProperties properties) {
		return properties.testFramework.classExtension
	}

	private Map<ParsedDsl, TestType> mapContractsToTheirTestTypes(Collection<ContractMetadata> listOfFiles) {
		Map<ParsedDsl, TestType> dsls = [:]
		listOfFiles.each { ContractMetadata metadata ->
			File stubsFile = metadata.path.toFile()
			if (log.isDebugEnabled()) {
				log.debug("Stub content from file [${stubsFile.text}]")
			}
			Collection<Contract> stubContents = metadata.convertedContract
<<<<<<< HEAD
			Map<ParsedDsl, TestType> entries = stubContents.collectEntries { Contract stubContent ->
				TestType testType = (stubContent.input || stubContent.outputMessage) ? TestType.MESSAGING : TestType.HTTP
				return [(new ParsedDsl(metadata, stubContent, stubsFile)): testType]
			}
=======
			Map<ParsedDsl, TestType> entries = stubContents.
					collectEntries { Contract stubContent ->
						TestType testType = (stubContent.input || stubContent.outputMessage) ? TestType.MESSAGING : TestType.HTTP
						return [(new ParsedDsl(metadata, stubContent, stubsFile)): testType]
					}
>>>>>>> 8bbe6945
			dsls.putAll(entries)
		}
		return dsls
	}

	@Canonical
	@EqualsAndHashCode(includeFields = true)
	@CompileStatic
	private static class ParsedDsl {
		ContractMetadata contract
		Contract groovyDsl
		File stubsFile
	}

	private static enum TestType {
		MESSAGING, HTTP
	}

	private boolean isScenarioClass(Collection<ContractMetadata> listOfFiles) {
		return listOfFiles.find({ it.order != null }) != null
	}

	private void addJsonPathRelatedImports(ClassBuilder clazz) {
		clazz.addImports(['com.jayway.jsonpath.DocumentContext',
<<<<<<< HEAD
		                  'com.jayway.jsonpath.JsonPath',
=======
						  'com.jayway.jsonpath.JsonPath',
>>>>>>> 8bbe6945
		])
		if (this.checker.isClassPresent(JSON_ASSERT_CLASS)) {
			clazz.addStaticImport(JSON_ASSERT_STATIC_IMPORT)
		}
	}

	private void addXPathRelatedImports(ClassBuilder clazz) {
		clazz.addImports(['javax.xml.parsers.DocumentBuilder',
<<<<<<< HEAD
		'javax.xml.parsers.DocumentBuilderFactory',
		'org.w3c.dom.Document',
		'org.xml.sax.InputSource',
		'java.io.StringReader'])
=======
						  'javax.xml.parsers.DocumentBuilderFactory',
						  'org.w3c.dom.Document',
						  'org.xml.sax.InputSource',
						  'java.io.StringReader'])
>>>>>>> 8bbe6945
	}

	private void addMessagingRelatedEntries(ClassBuilder clazz) {
		clazz.addField(['@Inject ContractVerifierMessaging contractVerifierMessaging',
		                '@Inject ContractVerifierObjectMapper contractVerifierObjectMapper'
		])
		clazz.addImports(MessagingImportProvider.getImports())
		clazz.addStaticImports(MessagingImportProvider.getStaticImports())
	}
}

class ClassPresenceChecker {

	private static final Log log = LogFactory.getLog(ClassPresenceChecker)

	boolean isClassPresent(String className) {
		try {
			Class.forName(className)
			return true
		}
		catch (ClassNotFoundException ex) {
			if (log.isDebugEnabled()) {
				log.debug("[${className}] is not present on classpath. Will not add a static import.")
			}
			return false
		}
	}
}<|MERGE_RESOLUTION|>--- conflicted
+++ resolved
@@ -1,9 +1,5 @@
 /*
-<<<<<<< HEAD
- *  Copyright 2013-2019 the original author or authors.
-=======
  * Copyright 2013-2019 the original author or authors.
->>>>>>> 8bbe6945
  *
  * Licensed under the Apache License, Version 2.0 (the "License");
  * you may not use this file except in compliance with the License.
@@ -20,11 +16,6 @@
 
 package org.springframework.cloud.contract.verifier.builder
 
-<<<<<<< HEAD
-import groovy.transform.CompileStatic
-
-=======
->>>>>>> 8bbe6945
 import java.lang.invoke.MethodHandles
 
 import groovy.transform.Canonical
@@ -68,12 +59,8 @@
 	String buildClass(ContractVerifierConfigProperties configProperties, Collection<ContractMetadata> listOfFiles, String includedDirectoryRelativePath, GeneratedClassData generatedClassData) {
 		String className = generatedClassData.className
 		String classPackage = generatedClassData.classPackage
-<<<<<<< HEAD
-		ClassBuilder clazz = ClassBuilder.createClass(capitalize(className), classPackage, configProperties, includedDirectoryRelativePath)
-=======
 		ClassBuilder clazz = ClassBuilder.createClass(
 				capitalize(className), classPackage, configProperties, includedDirectoryRelativePath)
->>>>>>> 8bbe6945
 		if (configProperties.imports) {
 			configProperties.imports.each { String it ->
 				clazz.addImport(it)
@@ -86,12 +73,8 @@
 		}
 		if (isScenarioClass(listOfFiles)) {
 			clazz.addImports(configProperties.testFramework.getOrderAnnotationImports())
-<<<<<<< HEAD
-			clazz.addClassLevelAnnotation(configProperties.testFramework.getOrderAnnotation())
-=======
 			clazz.addClassLevelAnnotation(configProperties.testFramework.
 					getOrderAnnotation())
->>>>>>> 8bbe6945
 		}
 		// FIXME: change during Hoxton refactoring: we should only add either Json or Xml imports and not both
 		addJsonPathRelatedImports(clazz)
@@ -109,11 +92,7 @@
 		Map<ParsedDsl, TestType> contracts = mapContractsToTheirTestTypes(listOfFiles)
 		boolean conditionalImportsAdded = false
 		boolean toIgnore = listOfFiles.find { it.ignored }
-<<<<<<< HEAD
-		contracts.each {ParsedDsl key, TestType value ->
-=======
 		contracts.each { ParsedDsl key, TestType value ->
->>>>>>> 8bbe6945
 			if (!conditionalImportsAdded) {
 				clazz.addImports(getImports(configProperties.testFramework))
 				clazz.addStaticImports(getStaticImports(configProperties.testFramework))
@@ -135,25 +114,6 @@
 
 		if (toIgnore) {
 			clazz.addImport(configProperties.testFramework.getIgnoreClass())
-<<<<<<< HEAD
-		}
-	}
-
-	private void addRule(ContractVerifierConfigProperties configProperties, ClassBuilder clazz) {
-		clazz.addImport(getRuleImport(configProperties.testFramework))
-		if (configProperties.testFramework.annotationLevelRules()) {
-			clazz.addClassLevelAnnotation(configProperties.testFramework
-					.getRuleAnnotation(configProperties.ruleClassForTests))
-		} else {
-			clazz.addRule(configProperties.ruleClassForTests)
-		}
-	}
-
-	private void addHttpRelatedEntries(ClassBuilder clazz, ContractVerifierConfigProperties configProperties) {
-		HttpImportProvider httpImportProvider = new HttpImportProvider(getRestAssuredPackage())
-		clazz.addImports(httpImportProvider.getImports(configProperties.testFramework, configProperties.testMode))
-		clazz.addStaticImports(httpImportProvider.getStaticImports(configProperties.testFramework, configProperties.testMode))
-=======
 		}
 	}
 
@@ -175,7 +135,6 @@
 				getImports(configProperties.testFramework, configProperties.testMode))
 		clazz.addStaticImports(httpImportProvider.
 				getStaticImports(configProperties.testFramework, configProperties.testMode))
->>>>>>> 8bbe6945
 	}
 
 	// TODO for 2.2: leave only RestAssured 3
@@ -201,18 +160,11 @@
 				log.debug("Stub content from file [${stubsFile.text}]")
 			}
 			Collection<Contract> stubContents = metadata.convertedContract
-<<<<<<< HEAD
-			Map<ParsedDsl, TestType> entries = stubContents.collectEntries { Contract stubContent ->
-				TestType testType = (stubContent.input || stubContent.outputMessage) ? TestType.MESSAGING : TestType.HTTP
-				return [(new ParsedDsl(metadata, stubContent, stubsFile)): testType]
-			}
-=======
 			Map<ParsedDsl, TestType> entries = stubContents.
 					collectEntries { Contract stubContent ->
 						TestType testType = (stubContent.input || stubContent.outputMessage) ? TestType.MESSAGING : TestType.HTTP
 						return [(new ParsedDsl(metadata, stubContent, stubsFile)): testType]
 					}
->>>>>>> 8bbe6945
 			dsls.putAll(entries)
 		}
 		return dsls
@@ -237,11 +189,7 @@
 
 	private void addJsonPathRelatedImports(ClassBuilder clazz) {
 		clazz.addImports(['com.jayway.jsonpath.DocumentContext',
-<<<<<<< HEAD
-		                  'com.jayway.jsonpath.JsonPath',
-=======
 						  'com.jayway.jsonpath.JsonPath',
->>>>>>> 8bbe6945
 		])
 		if (this.checker.isClassPresent(JSON_ASSERT_CLASS)) {
 			clazz.addStaticImport(JSON_ASSERT_STATIC_IMPORT)
@@ -250,22 +198,15 @@
 
 	private void addXPathRelatedImports(ClassBuilder clazz) {
 		clazz.addImports(['javax.xml.parsers.DocumentBuilder',
-<<<<<<< HEAD
-		'javax.xml.parsers.DocumentBuilderFactory',
-		'org.w3c.dom.Document',
-		'org.xml.sax.InputSource',
-		'java.io.StringReader'])
-=======
 						  'javax.xml.parsers.DocumentBuilderFactory',
 						  'org.w3c.dom.Document',
 						  'org.xml.sax.InputSource',
 						  'java.io.StringReader'])
->>>>>>> 8bbe6945
 	}
 
 	private void addMessagingRelatedEntries(ClassBuilder clazz) {
 		clazz.addField(['@Inject ContractVerifierMessaging contractVerifierMessaging',
-		                '@Inject ContractVerifierObjectMapper contractVerifierObjectMapper'
+						'@Inject ContractVerifierObjectMapper contractVerifierObjectMapper'
 		])
 		clazz.addImports(MessagingImportProvider.getImports())
 		clazz.addStaticImports(MessagingImportProvider.getStaticImports())
