--- conflicted
+++ resolved
@@ -86,11 +86,7 @@
 				} else {
 					bb.startBlock()
 				}
-<<<<<<< HEAD
-				validateResponseBodyBlock(bb, outputMessage.matchers?.bodyMatchers, outputMessage.body.serverValue)
-=======
 				validateResponseBodyBlock(bb, outputMessage.bodyMatchers, outputMessage.body.serverValue)
->>>>>>> f62ad3a9
 			}
 			if (outputMessage.assertThat) {
 				bb.addLine(outputMessage.assertThat.executionCommand)
