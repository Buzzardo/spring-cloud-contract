--- conflicted
+++ resolved
@@ -1,24 +1,10 @@
 /*
-<<<<<<< HEAD
- * Copyright 2013-2018 the original author or authors.
-=======
  * Copyright 2013-2019 the original author or authors.
->>>>>>> 8bbe6945
  *
  * Licensed under the Apache License, Version 2.0 (the "License");
  * you may not use this file except in compliance with the License.
  * You may obtain a copy of the License at
  *
-<<<<<<< HEAD
- *     http://www.apache.org/licenses/LICENSE-2.0
- *
- * Unless required by applicable law or agreed to in writing, software
- * distributed under the License is distributed on an "AS IS" BASIS,
- * WITHOUT WARRANTIES OR CONDITIONS OF ANY KIND, either express or implied.
- * See the License for the specific language governing permissions and
- * limitations under the License.
- *
-=======
  *      http://www.apache.org/licenses/LICENSE-2.0
  *
  * Unless required by applicable law or agreed to in writing, software
@@ -26,7 +12,6 @@
  * WITHOUT WARRANTIES OR CONDITIONS OF ANY KIND, either express or implied.
  * See the License for the specific language governing permissions and
  * limitations under the License.
->>>>>>> 8bbe6945
  */
 
 package org.springframework.cloud.contract.verifier.builder
@@ -64,13 +49,8 @@
 	protected final OutputMessage outputMessage
 
 	MessagingMethodBodyBuilder(Contract stubDefinition,
-<<<<<<< HEAD
-							ContractVerifierConfigProperties configProperties,
-							   GeneratedClassDataForMethod classDataForMethod) {
-=======
 			ContractVerifierConfigProperties configProperties,
 			GeneratedClassDataForMethod classDataForMethod) {
->>>>>>> 8bbe6945
 		super(configProperties, stubDefinition, classDataForMethod)
 		this.inputMessage = stubDefinition.input
 		this.outputMessage = stubDefinition.outputMessage
@@ -139,14 +119,6 @@
 
 	protected String getBodyAsString() {
 		ContentType contentType = contentType()
-<<<<<<< HEAD
-		Object bodyValue = extractServerValueFromBody(contentType, inputMessage.messageBody.serverValue)
-		if (bodyValue instanceof FromFileProperty) {
-			FromFileProperty fileProperty = (FromFileProperty) bodyValue
-			return fileProperty.isByte() ?
-					indentBody(readBytesFromFileString(fileProperty, CommunicationType.REQUEST)) :
-					indentStringBody(readStringFromFileString(fileProperty, CommunicationType.REQUEST))
-=======
 		Object bodyValue =
 				extractServerValueFromBody(contentType, inputMessage.messageBody.serverValue)
 		if (bodyValue instanceof FromFileProperty) {
@@ -156,7 +128,6 @@
 							readBytesFromFileString(fileProperty, CommunicationType.REQUEST)) :
 					indentStringBody(
 							readStringFromFileString(fileProperty, CommunicationType.REQUEST))
->>>>>>> 8bbe6945
 		}
 		String json = new JsonOutput().toJson(bodyValue)
 		json = convertUnicodeEscapesIfRequired(json)
