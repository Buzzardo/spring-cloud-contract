/*
<<<<<<< HEAD
 *  Copyright 2013-2019 the original author or authors.
 *
 *  Licensed under the Apache License, Version 2.0 (the "License");
 *  you may not use this file except in compliance with the License.
 *  You may obtain a copy of the License at
 *
 *       http://www.apache.org/licenses/LICENSE-2.0
 *
 *  Unless required by applicable law or agreed to in writing, software
 *  distributed under the License is distributed on an "AS IS" BASIS,
 *  WITHOUT WARRANTIES OR CONDITIONS OF ANY KIND, either express or implied.
 *  See the License for the specific language governing permissions and
 *  limitations under the License.
=======
 * Copyright 2013-2019 the original author or authors.
 *
 * Licensed under the Apache License, Version 2.0 (the "License");
 * you may not use this file except in compliance with the License.
 * You may obtain a copy of the License at
 *
 *      http://www.apache.org/licenses/LICENSE-2.0
 *
 * Unless required by applicable law or agreed to in writing, software
 * distributed under the License is distributed on an "AS IS" BASIS,
 * WITHOUT WARRANTIES OR CONDITIONS OF ANY KIND, either express or implied.
 * See the License for the specific language governing permissions and
 * limitations under the License.
>>>>>>> 8bbe6945
 */

package org.springframework.cloud.contract.verifier.converter

import java.nio.file.Files
import java.util.regex.Pattern

import com.fasterxml.jackson.databind.ObjectMapper
import com.fasterxml.jackson.dataformat.yaml.YAMLMapper
import groovy.transform.CompileStatic
import groovy.transform.PackageScope
import org.yaml.snakeyaml.Yaml

import org.springframework.cloud.contract.spec.Contract
import org.springframework.cloud.contract.spec.internal.DslProperty
import org.springframework.cloud.contract.spec.internal.ExecutionProperty
import org.springframework.cloud.contract.spec.internal.Header
import org.springframework.cloud.contract.spec.internal.Headers
import org.springframework.cloud.contract.spec.internal.MatchingTypeValue
import org.springframework.cloud.contract.spec.internal.NamedProperty
import org.springframework.cloud.contract.spec.internal.RegexPatterns
import org.springframework.cloud.contract.spec.internal.Request
import org.springframework.cloud.contract.verifier.util.ContentType
import org.springframework.cloud.contract.verifier.util.NamesUtil
import org.springframework.util.StringUtils

import static java.util.stream.Collectors.toSet
import static org.springframework.cloud.contract.verifier.util.ContentType.XML
import static org.springframework.cloud.contract.verifier.util.ContentUtils.evaluateContentType

/**
 * @author Marcin Grzejszczak
 * @author Olga Maciaszek-Sharma
 */
@CompileStatic
@PackageScope
class YamlToContracts {

	Collection<Contract> convertFrom(File contractFile) {
		ClassLoader classLoader = YamlContractConverter.getClassLoader()
		YAMLMapper mapper = new YAMLMapper()
		try {
			Iterable<Object> iterables = new Yaml().
				loadAll(Files.newInputStream(contractFile.toPath()))
			Collection<Contract> contracts = []
			int counter = 0
			for (Object document : iterables) {
<<<<<<< HEAD
				List<Contract> processedYaml = processYaml(counter, document, mapper, classLoader, contractFile)
=======
				List<Contract> processedYaml =
					processYaml(counter, document, mapper, classLoader, contractFile)
>>>>>>> 8bbe6945
				contracts.addAll(processedYaml)
				counter = counter + 1
			}
			return contracts
		}
		catch (FileNotFoundException e) {
			throw new IllegalStateException(e)
		}
		catch (IllegalStateException ise) {
			throw ise
		}
		catch (Exception e1) {
			throw new IllegalStateException("Exception occurred while processing the file [" + contractFile + "]", e1)
		}
		finally {
			Thread.currentThread().setContextClassLoader(classLoader)
		}
	}

	protected List<Contract> processYaml(int counter, Object document, ObjectMapper mapper, ClassLoader classLoader, File contractFile) {
		List<YamlContract> yamlContracts = convert(mapper, document)
<<<<<<< HEAD
		Thread.currentThread().setContextClassLoader(updatedClassLoader(contractFile.getParentFile(), classLoader))
		List<Contract> contracts = []
		for (YamlContract yamlContract : yamlContracts) {
			Contract contract = Contract.make {
				if (yamlContract.description) description(yamlContract.description)
				if (yamlContract.label) label(yamlContract.label)
				name(StringUtils.hasText(yamlContract.name) ? yamlContract.name
						: NamesUtil.defaultContractName(contractFile, yamlContracts, counter))
				if (yamlContract.priority) priority(yamlContract.priority)
				if (yamlContract.ignored) ignored()
=======
		Thread.currentThread().setContextClassLoader(
			updatedClassLoader(contractFile.getParentFile(), classLoader))
		List<Contract> contracts = []
		for (YamlContract yamlContract : yamlContracts) {
			Contract contract = Contract.make {
				if (yamlContract.description) {
					description(yamlContract.description)
				}
				if (yamlContract.label) {
					label(yamlContract.label)
				}
				name(StringUtils.hasText(yamlContract.name) ? yamlContract.name
					: NamesUtil.defaultContractName(contractFile, yamlContracts, counter))
				if (yamlContract.priority) {
					priority(yamlContract.priority)
				}
				if (yamlContract.ignored) {
					ignored()
				}
>>>>>>> 8bbe6945
				if (yamlContract.request?.method) {
					request {
						method(yamlContract.request?.method)
						if (yamlContract.request?.url) {
							url(urlValue(yamlContract.request?.url, yamlContract.request?.matchers?.url)) {
								if (yamlContract.request.queryParameters) {
									queryParameters {
<<<<<<< HEAD
										yamlContract.request.queryParameters.each { String key, Object value ->
											if (value instanceof List) {
												((List) value).each {
													parameter(key, it)
=======
										yamlContract.request.queryParameters.
											each { String key, Object value ->
												if (value instanceof List) {
													((List) value).each {
														parameter(key, it)
													}
												}
												else {
													parameter(key, value)
>>>>>>> 8bbe6945
												}
											} else {
												parameter(key, value)
											}
									}
								}
							}
						}
						if (yamlContract.request?.urlPath) {
<<<<<<< HEAD
							urlPath(urlValue(yamlContract.request?.urlPath, yamlContract.request?.matchers?.url)) {
								if (yamlContract.request.queryParameters) {
									queryParameters {
										yamlContract.request.queryParameters.each { String key, Object value ->
											if (value instanceof List) {
												((List) value).each {
													parameter(key, queryParamValue(yamlContract, key, it))
=======
							urlPath(
								urlValue(yamlContract.request?.urlPath, yamlContract.request?.matchers?.url)) {
								if (yamlContract.request.queryParameters) {
									queryParameters {
										yamlContract.request.queryParameters.
											each { String key, Object value ->
												if (value instanceof List) {
													((List) value).each {
														parameter(key,
															queryParamValue(yamlContract, key, it))
													}
												}
												else {
													parameter(key,
														queryParamValue(yamlContract, key, value))
>>>>>>> 8bbe6945
												}
											} else {
												parameter(key, queryParamValue(yamlContract, key, value))
											}
									}
								}
							}
						}
						if (yamlContract.request?.headers) {
							headers {
<<<<<<< HEAD
								yamlContract.request.headers.each { String key, Object value ->
									List<YamlContract.KeyValueMatcher> matchers =
											yamlContract.request.matchers.headers.findAll { it.key == key }
									matchers.each { YamlContract.KeyValueMatcher matcher ->
										if (value instanceof List) {
											((List) value).each {
												header(key, clientValue(it, matcher, key).clientValue)
											}
										} else {
											header(key, new DslProperty(clientValue(value, matcher, key).clientValue,
													serverValue(value, matcher)))
										}
									}
									if (!matchers) {
										header(key, value)
=======
								yamlContract.request.headers.
									each { String key, Object value ->
										List<YamlContract.KeyValueMatcher> matchers =
											yamlContract.request.matchers.headers.
												findAll { it.key == key }
										matchers.
											each { YamlContract.KeyValueMatcher matcher ->
												if (value instanceof List) {
													((List) value).each {
														header(key,
															clientValue(it, matcher, key).clientValue)
													}
												}
												else {
													header(key, new DslProperty(
														clientValue(value, matcher, key).clientValue,
														serverValue(value, matcher)))
												}
											}
										if (!matchers) {
											header(key, value)
										}
>>>>>>> 8bbe6945
									}
							}
						}
						if (yamlContract.request?.cookies) {
							cookies {
<<<<<<< HEAD
								yamlContract.request?.cookies?.each { String key, Object value ->
									YamlContract.KeyValueMatcher matcher = yamlContract.request.matchers.cookies.find { it.key == key }
									cookie(key, clientValue(value, matcher, key))
								}
							}
						}
						if (yamlContract.request.body != null) body(yamlContract.request.body)
						if (yamlContract.request.bodyFromFile != null) body(file(yamlContract.request.bodyFromFile))
						if (yamlContract.request.bodyFromFileAsBytes != null) body(fileAsBytes(yamlContract.request.bodyFromFileAsBytes))
						if (yamlContract.request.multipart) {
							Map multipartMap = [:]
							Map<String, DslProperty> multiPartParams = yamlContract.request
									.multipart.params.collectEntries { String paramKey, String paramValue ->
								YamlContract.KeyValueMatcher matcher = yamlContract.request.matchers
										.multipart.params.find {
									it.key == paramKey
								}
								Object value = paramValue
								if (matcher) {
									value = matcher.regex ? Pattern.compile(matcher.regex) :
											predefinedToPattern(matcher.predefined)
								}
								return [(paramKey), new DslProperty<>(value, paramValue)]
							} as Map<String, DslProperty>
							multipartMap.putAll(multiPartParams)
							yamlContract.request.multipart.named.each { YamlContract.Named namedParam ->
								YamlContract.MultipartNamedStubMatcher matcher = yamlContract.request.matchers.multipart.named.find {
									it.paramName == namedParam.paramName
								}
								Object fileNameValue = namedParam.fileName
								Object fileContentValue = namedParam.fileContent
								String fileContentAsBytes = namedParam.fileContentAsBytes
								String fileContentFromFileAsBytes = namedParam.fileContentFromFileAsBytes
								String contentTypeCommand = namedParam.contentTypeCommand
								String fileContentCommand = namedParam.fileContentCommand
								String fileNameCommand = namedParam.fileNameCommand
								Object contentTypeValue = namedParam.contentType
								if (matcher && matcher.fileName) {
									fileNameValue = matcher.fileName.regex ? Pattern.compile(matcher.fileName.regex) :
											predefinedToPattern(matcher.fileName.predefined)
								}
								if (matcher && matcher.fileContent) {
									fileContentValue = matcher.fileContent.regex ? Pattern.compile(matcher.fileContent.regex) :
											predefinedToPattern(matcher.fileContent.predefined)
								}
								if (matcher && matcher.contentType) {
									contentTypeValue = matcher.contentType.regex ? Pattern.compile(matcher.contentType.regex) :
											predefinedToPattern(matcher.contentType.predefined)
								}
								multipartMap.put(namedParam.paramName, new NamedProperty(
										new DslProperty<>(fileNameValue, fileNameCommand ? new ExecutionProperty(fileNameCommand)
												: namedParam.fileName),
										new DslProperty<>(fileContentValue, namedParam.fileContent ? namedParam.fileContent : fileContentFromFileAsBytes ? fileAsBytes(namedParam.fileContentFromFileAsBytes) : fileContentAsBytes ? fileContentAsBytes.bytes : new ExecutionProperty(fileContentCommand)),
										new DslProperty(contentTypeValue, contentTypeCommand ? new ExecutionProperty(contentTypeCommand)
												: namedParam.contentType)))
							}
							multipart(multipartMap)
						}
						bodyMatchers {
							yamlContract.request.matchers?.body?.each { YamlContract.BodyStubMatcher matcher ->
								ContentType contentType =
										evaluateContentType(
												yamlHeadersToContractHeaders(yamlContract.request?.headers),
												yamlContract.request?.body)
								MatchingTypeValue value = null
								switch (matcher.type) {
=======
								yamlContract.request?.cookies?.
									each { String key, Object value ->
										YamlContract.KeyValueMatcher matcher = yamlContract.request.matchers.cookies.
											find { it.key == key }
										cookie(key, clientValue(value, matcher, key))
									}
							}
						}
						if (yamlContract.request.body != null) {
							body(yamlContract.request.body)
						}
						if (yamlContract.request.bodyFromFile != null) {
							body(file(yamlContract.request.bodyFromFile))
						}
						if (yamlContract.request.bodyFromFileAsBytes != null) {
							body(fileAsBytes(yamlContract.request.bodyFromFileAsBytes))
						}
						if (yamlContract.request.multipart) {
							Map multipartMap = [:]
							Map<String, DslProperty> multiPartParams = yamlContract.request
								.multipart.params.
								collectEntries { String paramKey, String paramValue ->
									YamlContract.KeyValueMatcher matcher = yamlContract.request.matchers
										.multipart.params.find {
										it.key == paramKey
									}
									Object value = paramValue
									if (matcher) {
										value = matcher.regex ? Pattern.
											compile(matcher.regex) :
											predefinedToPattern(matcher.predefined)
									}
									return [(paramKey), new DslProperty<>(value, paramValue)]
								} as Map<String, DslProperty>
							multipartMap.putAll(multiPartParams)
							yamlContract.request.multipart.named.
								each { YamlContract.Named namedParam ->
									YamlContract.MultipartNamedStubMatcher matcher = yamlContract.request.matchers.multipart.named.
										find {
											it.paramName == namedParam.paramName
										}
									Object fileNameValue = namedParam.fileName
									Object fileContentValue = namedParam.fileContent
									String fileContentAsBytes = namedParam.fileContentAsBytes
									String fileContentFromFileAsBytes = namedParam.fileContentFromFileAsBytes
									String contentTypeCommand = namedParam.contentTypeCommand
									String fileContentCommand = namedParam.fileContentCommand
									String fileNameCommand = namedParam.fileNameCommand
									Object contentTypeValue = namedParam.contentType
									if (matcher && matcher.fileName) {
										fileNameValue = matcher.fileName.regex ? Pattern.
											compile(matcher.fileName.regex) :
											predefinedToPattern(matcher.fileName.predefined)
									}
									if (matcher && matcher.fileContent) {
										fileContentValue = matcher.fileContent.regex ? Pattern.
											compile(matcher.fileContent.regex) :
											predefinedToPattern(matcher.fileContent.predefined)
									}
									if (matcher && matcher.contentType) {
										contentTypeValue = matcher.contentType.regex ? Pattern.
											compile(matcher.contentType.regex) :
											predefinedToPattern(matcher.contentType.predefined)
									}
									multipartMap.
										put(namedParam.paramName, new NamedProperty(
											new DslProperty<>(fileNameValue, fileNameCommand ? new ExecutionProperty(fileNameCommand)
												: namedParam.fileName),
											new DslProperty<>(fileContentValue, namedParam.fileContent ? namedParam.fileContent : fileContentFromFileAsBytes ?
												fileAsBytes(namedParam.fileContentFromFileAsBytes) : fileContentAsBytes ? fileContentAsBytes.bytes : new ExecutionProperty(fileContentCommand)),
											new DslProperty(contentTypeValue, contentTypeCommand ? new ExecutionProperty(contentTypeCommand)
												: namedParam.contentType)))
								}
							multipart(multipartMap)
						}
						bodyMatchers {
							yamlContract.request.matchers?.body?.
								each { YamlContract.BodyStubMatcher matcher ->
									ContentType contentType =
										evaluateContentType(
											yamlHeadersToContractHeaders(yamlContract.request?.headers),
											yamlContract.request?.body)
									MatchingTypeValue value = null
									switch (matcher.type) {
>>>>>>> 8bbe6945
									case YamlContract.StubMatcherType.by_date:
										value = byDate()
										break
									case YamlContract.StubMatcherType.by_time:
										value = byTime()
										break
									case YamlContract.StubMatcherType.by_timestamp:
										value = byTimestamp()
										break
									case YamlContract.StubMatcherType.by_regex:
										String regex = matcher.value
										if (matcher.predefined) {
<<<<<<< HEAD
											regex = predefinedToPattern(matcher.predefined).pattern()
=======
											regex =
												predefinedToPattern(matcher.predefined).
													pattern()
>>>>>>> 8bbe6945
										}
										value = byRegex(regex)
										break
									case YamlContract.StubMatcherType.by_equality:
										value = byEquality()
										break
									case YamlContract.StubMatcherType.by_type:
										value = byType {
<<<<<<< HEAD
											if (matcher.minOccurrence != null) minOccurrence(matcher.minOccurrence)
											if (matcher.maxOccurrence != null) maxOccurrence(matcher.maxOccurrence)
=======
											if (matcher.minOccurrence != null) {
												minOccurrence(matcher.minOccurrence)
											}
											if (matcher.maxOccurrence != null) {
												maxOccurrence(matcher.maxOccurrence)
											}
>>>>>>> 8bbe6945
										}
										break
									case YamlContract.StubMatcherType.by_null:
										// do nothing
										break
									default:
										throw new UnsupportedOperationException("The type [" + matcher.type + "] is unsupported. Hint: If you're using <predefined> remember to pass <type: by_regex>")
<<<<<<< HEAD
								}
								if (value) {
									if (XML == contentType) {
										xPath(matcher.path, value)
									}
									else {
										jsonPath(matcher.path, value)
=======
									}
									if (value) {
										if (XML == contentType) {
											xPath(matcher.path, value)
										}
										else {
											jsonPath(matcher.path, value)
										}
>>>>>>> 8bbe6945
									}
								}
						}
					}
					response {
						status(yamlContract.response.status)
						headers {
<<<<<<< HEAD
							yamlContract.response?.headers?.each { String key, Object value ->
								YamlContract.TestHeaderMatcher matcher = yamlContract.response.matchers.headers.find { it.key == key }
								if (value instanceof List) {
									((List) value).each {
										Object serverValue = serverValue(it, matcher, key)
										header(key, new DslProperty(it, serverValue))
=======
							yamlContract.response?.headers?.
								each { String key, Object value ->
									YamlContract.TestHeaderMatcher matcher = yamlContract.response.matchers.headers.
										find { it.key == key }
									if (value instanceof List) {
										((List) value).each {
											Object serverValue =
												serverValue(it, matcher, key)
											header(key, new DslProperty(it, serverValue))
										}
									}
									else {
										Object serverValue =
											serverValue(value, matcher, key)
										header(key, new DslProperty(value, serverValue))
>>>>>>> 8bbe6945
									}
								} else {
									Object serverValue = serverValue(value, matcher, key)
									header(key, new DslProperty(value, serverValue))
								}
							}
						}
						if (yamlContract.response?.cookies) {
							cookies {
								yamlContract.response?.cookies?.each { String key, Object value ->
									YamlContract.TestCookieMatcher matcher = yamlContract.response.matchers.cookies.find { it.key == key }
									DslProperty cookieValue = serverCookieValue(value, matcher, key)
									cookie(key, cookieValue)
								}
<<<<<<< HEAD
							}
						}
						if (yamlContract.response.body != null) {
							YamlContract.BodyTestMatcher bodyTestMatcher = yamlContract.response?.matchers?.body?.find {
								it.path == null && (it.type == YamlContract.TestMatcherType.by_regex ||
										it.type == YamlContract.TestMatcherType.by_command)
							}
							if (bodyTestMatcher) {
								body(new DslProperty(yamlContract.response.body,
										bodyTestMatcher.type == YamlContract.TestMatcherType.by_regex ?
												Pattern.compile(bodyTestMatcher.value) : new ExecutionProperty(bodyTestMatcher.value)))
							} else {
								body(yamlContract.response.body)
							}
						}
						if (yamlContract.response.bodyFromFile) body(file(yamlContract.response.bodyFromFile))
						if (yamlContract.response.bodyFromFileAsBytes) body(fileAsBytes(yamlContract.response.bodyFromFileAsBytes))
						if (yamlContract.response.async) async()
						if (yamlContract.response.fixedDelayMilliseconds) fixedDelayMilliseconds(yamlContract.response.fixedDelayMilliseconds)
						bodyMatchers {
							yamlContract.response?.matchers?.body?.each { YamlContract.BodyTestMatcher testMatcher ->
								ContentType contentType =
										evaluateContentType(
												yamlHeadersToContractHeaders(yamlContract.response?.headers),
												yamlContract.response?.body)
								MatchingTypeValue value = null
								switch (testMatcher.type) {
									case YamlContract.TestMatcherType.by_date:
										value = byDate()
										break
									case YamlContract.TestMatcherType.by_time:
										value = byTime()
										break
									case YamlContract.TestMatcherType.by_timestamp:
										value = byTimestamp()
										break
									case YamlContract.TestMatcherType.by_regex:
										String regex = testMatcher.value
										if (testMatcher.predefined) {
											regex = predefinedToPattern(testMatcher.predefined).pattern()
										}
										value = byRegex(regex)
										break
									case YamlContract.TestMatcherType.by_equality:
										value = byEquality()
										break
									case YamlContract.TestMatcherType.by_type:
										value = byType() {
											if (testMatcher.minOccurrence != null) minOccurrence(testMatcher.minOccurrence)
											if (testMatcher.maxOccurrence != null) maxOccurrence(testMatcher.maxOccurrence)
										}
										break
									case YamlContract.TestMatcherType.by_command:
										value = byCommand(testMatcher.value)
										break
									case YamlContract.TestMatcherType.by_null:
										value = byNull()
										break
									default:
										throw new UnsupportedOperationException("The type [" + testMatcher.type + "] is unsupported. Hint: If you're using <predefined> remember to pass <type: by_regex>")
								}
								if (testMatcher.path) {
									if (XML == contentType) {
										xPath(testMatcher.path, value)
									}
									else {
										jsonPath(testMatcher.path, value)
=======
						}
						if (yamlContract.response?.cookies) {
							cookies {
								yamlContract.response?.cookies?.
									each { String key, Object value ->
										YamlContract.TestCookieMatcher matcher = yamlContract.response.matchers.cookies.
											find { it.key == key }
										DslProperty cookieValue =
											serverCookieValue(value, matcher, key)
										cookie(key, cookieValue)
>>>>>>> 8bbe6945
									}
							}
						}
						if (yamlContract.response.body != null) {
							YamlContract.BodyTestMatcher bodyTestMatcher = yamlContract.response?.matchers?.body?.find {
								it.path == null && (it.type == YamlContract.TestMatcherType.by_regex ||
										it.type == YamlContract.TestMatcherType.by_command)
								}
							if (bodyTestMatcher) {
								body(new DslProperty(yamlContract.response.body,
									bodyTestMatcher.type == YamlContract.TestMatcherType.by_regex ?
										Pattern.
											compile(bodyTestMatcher.value) : new ExecutionProperty(bodyTestMatcher.value)))
							}
<<<<<<< HEAD
						}
					}
				}
				if (yamlContract.input) {
					input {
						if (yamlContract.input.messageFrom) messageFrom(yamlContract.input.messageFrom)
						if (yamlContract.input.assertThat) assertThat(yamlContract.input.assertThat)
						if (yamlContract.input.triggeredBy) triggeredBy(yamlContract.input.triggeredBy)
						messageHeaders {
							yamlContract.input?.messageHeaders?.each { String key, Object value ->
								YamlContract.KeyValueMatcher matcher = yamlContract.input.matchers?.headers?.find { it.key == key }
								header(key, clientValue(value, matcher, key))
							}
						}
						if (yamlContract.input.messageBody) messageBody(yamlContract.input.messageBody)
						if (yamlContract.input.messageBodyFromFile) messageBody(file(yamlContract.input.messageBodyFromFile))
						if (yamlContract.input.messageBodyFromFileAsBytes) messageBody(fileAsBytes(yamlContract.input.messageBodyFromFileAsBytes))
						bodyMatchers {
							yamlContract.input.matchers.body?.each { YamlContract.BodyStubMatcher matcher ->
								ContentType contentType =
										evaluateContentType(
												yamlHeadersToContractHeaders(yamlContract.input?.messageHeaders),
												yamlContract.input?.messageBody)
								MatchingTypeValue value = null
								switch (matcher.type) {
									case YamlContract.StubMatcherType.by_date:
										value = byDate()
										break
									case YamlContract.StubMatcherType.by_time:
										value = byTime()
										break
									case YamlContract.StubMatcherType.by_timestamp:
										value = byTimestamp()
										break
									case YamlContract.StubMatcherType.by_regex:
										String regex = matcher.value
										if (matcher.predefined) {
											regex = predefinedToPattern(matcher.predefined).pattern()
										}
										value = byRegex(regex)
										break
									case YamlContract.StubMatcherType.by_equality:
										value = byEquality()
										break
									default:
										throw new UnsupportedOperationException("The type [" + matcher.type + "] is unsupported. Hint: If you're using <predefined> remember to pass <type: by_regex>")
								}
								if (XML == contentType) {
									xPath(matcher.path, value)
								}
								else {
									jsonPath(matcher.path, value)
								}
							}
=======
							else {
								body(yamlContract.response.body)
							}
						}
						if (yamlContract.response.bodyFromFile) {
							body(file(yamlContract.response.bodyFromFile))
						}
						if (yamlContract.response.bodyFromFileAsBytes) {
							body(fileAsBytes(yamlContract.response.bodyFromFileAsBytes))
						}
						if (yamlContract.response.async) {
							async()
						}
						if (yamlContract.response.fixedDelayMilliseconds) {
							fixedDelayMilliseconds(yamlContract.response.fixedDelayMilliseconds)
						}
						bodyMatchers {
							yamlContract.response?.matchers?.body?.
								each { YamlContract.BodyTestMatcher testMatcher ->
									ContentType contentType =
										evaluateContentType(
											yamlHeadersToContractHeaders(yamlContract.response?.headers),
											yamlContract.response?.body)
									MatchingTypeValue value = null
									switch (testMatcher.type) {
									case YamlContract.TestMatcherType.by_date:
										value = byDate()
										break
									case YamlContract.TestMatcherType.by_time:
										value = byTime()
										break
									case YamlContract.TestMatcherType.by_timestamp:
										value = byTimestamp()
										break
									case YamlContract.TestMatcherType.by_regex:
										String regex = testMatcher.value
										if (testMatcher.predefined) {
											regex =
												predefinedToPattern(testMatcher.predefined).
													pattern()
										}
										value = byRegex(regex)
										break
									case YamlContract.TestMatcherType.by_equality:
										value = byEquality()
										break
									case YamlContract.TestMatcherType.by_type:
										value = byType() {
											if (testMatcher.minOccurrence != null) {
												minOccurrence(testMatcher.minOccurrence)
											}
											if (testMatcher.maxOccurrence != null) {
												maxOccurrence(testMatcher.maxOccurrence)
											}
										}
										break
									case YamlContract.TestMatcherType.by_command:
										value = byCommand(testMatcher.value)
										break
									case YamlContract.TestMatcherType.by_null:
										value = byNull()
										break
									default:
										throw new UnsupportedOperationException("The type [" + testMatcher.type + "] is unsupported. Hint: If you're using <predefined> remember to pass <type: by_regex>")
									}
									if (testMatcher.path) {
										if (XML == contentType) {
											xPath(testMatcher.path, value)
										}
										else {
											jsonPath(testMatcher.path, value)
										}
									}
								}
						}
					}
				}
				if (yamlContract.input) {
					input {
						if (yamlContract.input.messageFrom) {
							messageFrom(yamlContract.input.messageFrom)
						}
						if (yamlContract.input.assertThat) {
							assertThat(yamlContract.input.assertThat)
						}
						if (yamlContract.input.triggeredBy) {
							triggeredBy(yamlContract.input.triggeredBy)
						}
						messageHeaders {
							yamlContract.input?.messageHeaders?.
								each { String key, Object value ->
									YamlContract.KeyValueMatcher matcher = yamlContract.input.matchers?.headers?.
										find { it.key == key }
									header(key, clientValue(value, matcher, key))
								}
						}
						if (yamlContract.input.messageBody) {
							messageBody(yamlContract.input.messageBody)
						}
						if (yamlContract.input.messageBodyFromFile) {
							messageBody(file(yamlContract.input.messageBodyFromFile))
						}
						if (yamlContract.input.messageBodyFromFileAsBytes) {
							messageBody(
								fileAsBytes(yamlContract.input.messageBodyFromFileAsBytes))
						}
						bodyMatchers {
							yamlContract.input.matchers.body?.
								each { YamlContract.BodyStubMatcher matcher ->
									ContentType contentType =
										evaluateContentType(
											yamlHeadersToContractHeaders(yamlContract.input?.messageHeaders),
											yamlContract.input?.messageBody)
									MatchingTypeValue value = null
									switch (matcher.type) {
									case YamlContract.StubMatcherType.by_date:
										value = byDate()
										break
									case YamlContract.StubMatcherType.by_time:
										value = byTime()
										break
									case YamlContract.StubMatcherType.by_timestamp:
										value = byTimestamp()
										break
									case YamlContract.StubMatcherType.by_regex:
										String regex = matcher.value
										if (matcher.predefined) {
											regex =
												predefinedToPattern(matcher.predefined).
													pattern()
										}
										value = byRegex(regex)
										break
									case YamlContract.StubMatcherType.by_equality:
										value = byEquality()
										break
									default:
										throw new UnsupportedOperationException("The type [" + matcher.type + "] is unsupported. Hint: If you're using <predefined> remember to pass <type: by_regex>")
									}
									if (XML == contentType) {
										xPath(matcher.path, value)
									}
									else {
										jsonPath(matcher.path, value)
									}
								}
>>>>>>> 8bbe6945
						}
					}
				}
				YamlContract.OutputMessage outputMsg = yamlContract.outputMessage
				if (outputMsg) {
					outputMessage {
<<<<<<< HEAD
						if (outputMsg.assertThat) assertThat(outputMsg.assertThat)
						if (outputMsg.sentTo) sentTo(outputMsg.sentTo)
						headers {
							outputMsg.headers?.each { String key, Object value ->
								YamlContract.TestHeaderMatcher matcher = outputMsg.matchers?.headers?.find { it.key == key }
=======
						if (outputMsg.assertThat) {
							assertThat(outputMsg.assertThat)
						}
						if (outputMsg.sentTo) {
							sentTo(outputMsg.sentTo)
						}
						headers {
							outputMsg.headers?.each { String key, Object value ->
								YamlContract.TestHeaderMatcher matcher = outputMsg.matchers?.headers?.
									find { it.key == key }
>>>>>>> 8bbe6945
								Object serverValue = serverValue(value, matcher, key)
								header(key, new DslProperty(value, serverValue))
							}
						}
<<<<<<< HEAD
						if (outputMsg.body) body(outputMsg.body)
						if (outputMsg.bodyFromFile) body(file(outputMsg.bodyFromFile))
						if (outputMsg.bodyFromFileAsBytes) body(fileAsBytes(outputMsg.bodyFromFileAsBytes))
						if (outputMsg.matchers) {
							bodyMatchers {
								yamlContract.outputMessage?.matchers?.body?.each { YamlContract.BodyTestMatcher testMatcher ->
									ContentType contentType =
											evaluateContentType(
													yamlHeadersToContractHeaders(yamlContract.outputMessage?.headers),
													yamlContract.outputMessage?.body)
									MatchingTypeValue value = null
									switch (testMatcher.type) {
=======
						if (outputMsg.body) {
							body(outputMsg.body)
						}
						if (outputMsg.bodyFromFile) {
							body(file(outputMsg.bodyFromFile))
						}
						if (outputMsg.bodyFromFileAsBytes) {
							body(fileAsBytes(outputMsg.bodyFromFileAsBytes))
						}
						if (outputMsg.matchers) {
							bodyMatchers {
								yamlContract.outputMessage?.matchers?.body?.
									each { YamlContract.BodyTestMatcher testMatcher ->
										ContentType contentType =
											evaluateContentType(
												yamlHeadersToContractHeaders(yamlContract.outputMessage?.headers),
												yamlContract.outputMessage?.body)
										MatchingTypeValue value = null
										switch (testMatcher.type) {
>>>>>>> 8bbe6945
										case YamlContract.TestMatcherType.by_date:
											value = byDate()
											break
										case YamlContract.TestMatcherType.by_time:
											value = byTime()
											break
										case YamlContract.TestMatcherType.by_timestamp:
											value = byTimestamp()
											break
										case YamlContract.TestMatcherType.by_regex:
											String regex = testMatcher.value
											if (testMatcher.predefined) {
												regex =
													predefinedToPattern(testMatcher.predefined).
														pattern()
											}
											value = byRegex(regex)
											break
										case YamlContract.TestMatcherType.by_equality:
											value = byEquality()
											break
										case YamlContract.TestMatcherType.by_type:
											value = byType() {
												if (testMatcher.minOccurrence != null) {
													minOccurrence(testMatcher.minOccurrence)
												}
												if (testMatcher.maxOccurrence != null) {
													maxOccurrence(testMatcher.maxOccurrence)
												}
											}
											break
										case YamlContract.TestMatcherType.by_command:
											value = byCommand(testMatcher.value)
											break
										case YamlContract.TestMatcherType.by_null:
											value = byNull()
											break
										default:
											throw new UnsupportedOperationException("The type [" + testMatcher.type + "] is unsupported. Hint: If you're using <predefined> remember to pass <type: by_regex>")
<<<<<<< HEAD
									}
									if (XML == contentType) {
										xPath(testMatcher.path, value)
									}
									else {
										jsonPath(testMatcher.path, value)
=======
										}
										if (XML == contentType) {
											xPath(testMatcher.path, value)
										}
										else {
											jsonPath(testMatcher.path, value)
										}
>>>>>>> 8bbe6945
									}
							}
						}
					}
				}
			}
			contracts.add(contract)
		}
		return contracts
	}

	private Headers yamlHeadersToContractHeaders(Map<String, Object> headers) {
		Set<Header> convertedHeaders = headers.keySet().stream()
<<<<<<< HEAD
				.map({ new Header(it, headers.get(it)) })
				.collect(toSet())
=======
			.map({ new Header(it, headers.get(it)) })
			.collect(toSet())
>>>>>>> 8bbe6945
		Headers contractHeaders = new Headers()
		contractHeaders.headers(convertedHeaders)
		return contractHeaders
	}

	protected DslProperty urlValue(String url, YamlContract.KeyValueMatcher urlMatcher) {
		if (urlMatcher) {
			if (urlMatcher.command) {
				return new DslProperty<Object>(url, new ExecutionProperty(urlMatcher.command))
			}
			return new DslProperty(urlMatcher.regex ? Pattern.compile(urlMatcher.regex) :
				urlMatcher.predefined ?
					predefinedToPattern(urlMatcher.predefined) : url, url)
		}
		return new DslProperty(url)
	}

	protected List<YamlContract> convert(ObjectMapper mapper, Object o) {
		try {
			return Arrays.asList(mapper.convertValue(o, YamlContract[].class))
		}
		catch (IllegalArgumentException e) {
			return Collections.singletonList(mapper.convertValue(o, YamlContract.class))
		}
	}

	protected Object serverValue(Object value, YamlContract.TestHeaderMatcher matcher, String key) {
		Object serverValue = value
		if (matcher?.regex) {
			serverValue = Pattern.compile(matcher.regex)
			Pattern pattern = (Pattern) serverValue
			assertPatternMatched(pattern, value, key)
		}
		else if (matcher?.predefined) {
			Pattern pattern = predefinedToPattern(matcher.predefined)
			serverValue = pattern
			assertPatternMatched(pattern, value, key)
		}
		else if (matcher?.command) {
			serverValue = new ExecutionProperty(matcher.command)
		}
		return serverValue
	}

	protected DslProperty serverCookieValue(Object value, YamlContract.TestCookieMatcher matcher, String key) {
		Object serverValue = value
		if (matcher?.regex) {
			serverValue = Pattern.compile(matcher.regex)
			Pattern pattern = (Pattern) serverValue
			assertPatternMatched(pattern, value, key)
		}
		else if (matcher?.predefined) {
			Pattern pattern = predefinedToPattern(matcher.predefined)
			serverValue = pattern
			assertPatternMatched(pattern, value, key)
		}
		else if (matcher?.command) {
			return new DslProperty(new ExecutionProperty(matcher.command), value)
		}
		return new DslProperty(value, serverValue)
	}

	protected DslProperty clientValue(Object value, YamlContract.KeyValueMatcher matcher, String key) {
		Object clientValue = value instanceof DslProperty ? value.clientValue : value
		if (matcher?.regex) {
			clientValue = Pattern.compile(matcher.regex)
			Pattern pattern = (Pattern) clientValue
			assertPatternMatched(pattern, value, key)
		}
		else if (matcher?.predefined) {
			Pattern pattern = predefinedToPattern(matcher.predefined)
			clientValue = pattern
			assertPatternMatched(pattern, value, key)
		}
		else if (matcher?.command) {
			return new DslProperty(value, new ExecutionProperty(matcher.command))
		}
		return new DslProperty(clientValue, value)
	}

	protected Object queryParamValue(YamlContract yamlContract, String key, Object value) {
		Request request = new Request()
		YamlContract.QueryParameterMatcher matcher = yamlContract.request.
			matchers.queryParameters.find { it.key == key }
		if (!matcher) {
			return value
		}
		switch (matcher.type) {
		case YamlContract.MatchingType.equal_to:
			return new DslProperty(request.equalTo(matcher.value), value)
		case YamlContract.MatchingType.containing:
			return new DslProperty(request.containing(matcher.value), value)
		case YamlContract.MatchingType.matching:
			return new DslProperty(request.matching(matcher.value), value)
		case YamlContract.MatchingType.not_matching:
			return new DslProperty(request.notMatching(matcher.value), value)
		case YamlContract.MatchingType.equal_to_json:
			return new DslProperty(request.equalToJson(matcher.value), value)
		case YamlContract.MatchingType.equal_to_xml:
			return new DslProperty(request.equalToXml(matcher.value), value)
		case YamlContract.MatchingType.absent:
			return new DslProperty(request.absent(), null)
		default:
			throw new UnsupportedOperationException("The provided matching type [" + matcher + "] is unsupported. Use on of "
				+ YamlContract.MatchingType.
				values())
		}
	}

	protected Object serverValue(Object value, YamlContract.KeyValueMatcher matcher) {
		Object serverValue = value
		if (matcher?.command) {
			return new ExecutionProperty(matcher.command)
		}
		return serverValue instanceof DslProperty ?
			((DslProperty) serverValue).serverValue : serverValue
	}

	private void assertPatternMatched(Pattern pattern, value, String key) {
		boolean matches = pattern.matcher(value.toString()).matches()
		if (!matches) {
			throw new IllegalStateException("Broken headers! A header with "
				+
				"key [${key}] with value [${value}] is not matched by regex [${pattern.pattern()}]")
		}
	}

	protected Pattern predefinedToPattern(YamlContract.PredefinedRegex predefinedRegex) {
		RegexPatterns patterns = new RegexPatterns()
		switch (predefinedRegex) {
<<<<<<< HEAD
			case YamlContract.PredefinedRegex.only_alpha_unicode:
				return patterns.onlyAlphaUnicode().pattern
			case YamlContract.PredefinedRegex.number:
				return patterns.number().pattern
			case YamlContract.PredefinedRegex.any_double:
				return patterns.aDouble().pattern
			case YamlContract.PredefinedRegex.any_boolean:
				return patterns.anyBoolean().pattern
			case YamlContract.PredefinedRegex.ip_address:
				return patterns.ipAddress().pattern
			case YamlContract.PredefinedRegex.hostname:
				return patterns.hostname().pattern
			case YamlContract.PredefinedRegex.email:
				return patterns.email().pattern
			case YamlContract.PredefinedRegex.url:
				return patterns.url().pattern
			case YamlContract.PredefinedRegex.uuid:
				return patterns.uuid().pattern
			case YamlContract.PredefinedRegex.iso_date:
				return patterns.isoDate().pattern
			case YamlContract.PredefinedRegex.iso_date_time:
				return patterns.isoDateTime().pattern
			case YamlContract.PredefinedRegex.iso_time:
				return patterns.isoTime().pattern
			case YamlContract.PredefinedRegex.iso_8601_with_offset:
				return patterns.iso8601WithOffset().pattern
			case YamlContract.PredefinedRegex.non_empty:
				return patterns.nonEmpty().pattern
			case YamlContract.PredefinedRegex.non_blank:
				return patterns.nonBlank().pattern
			default:
				throw new UnsupportedOperationException("The predefined regex [" + predefinedRegex + "] is unsupported. Use on of " + YamlContract.PredefinedRegex.values())
=======
		case YamlContract.PredefinedRegex.only_alpha_unicode:
			return patterns.onlyAlphaUnicode().pattern
		case YamlContract.PredefinedRegex.number:
			return patterns.number().pattern
		case YamlContract.PredefinedRegex.any_double:
			return patterns.aDouble().pattern
		case YamlContract.PredefinedRegex.any_boolean:
			return patterns.anyBoolean().pattern
		case YamlContract.PredefinedRegex.ip_address:
			return patterns.ipAddress().pattern
		case YamlContract.PredefinedRegex.hostname:
			return patterns.hostname().pattern
		case YamlContract.PredefinedRegex.email:
			return patterns.email().pattern
		case YamlContract.PredefinedRegex.url:
			return patterns.url().pattern
		case YamlContract.PredefinedRegex.uuid:
			return patterns.uuid().pattern
		case YamlContract.PredefinedRegex.iso_date:
			return patterns.isoDate().pattern
		case YamlContract.PredefinedRegex.iso_date_time:
			return patterns.isoDateTime().pattern
		case YamlContract.PredefinedRegex.iso_time:
			return patterns.isoTime().pattern
		case YamlContract.PredefinedRegex.iso_8601_with_offset:
			return patterns.iso8601WithOffset().pattern
		case YamlContract.PredefinedRegex.non_empty:
			return patterns.nonEmpty().pattern
		case YamlContract.PredefinedRegex.non_blank:
			return patterns.nonBlank().pattern
		default:
			throw new UnsupportedOperationException("The predefined regex [" + predefinedRegex + "] is unsupported. Use on of "
				+ YamlContract.PredefinedRegex.
				values())
>>>>>>> 8bbe6945
		}
	}

	protected String file(String relativePath) {
		URL resource = Thread.currentThread().getContextClassLoader().
			getResource(relativePath)
		if (resource == null) {
			throw new IllegalStateException("File [${relativePath}] is not present")
		}
		return new File(resource.toURI()).text
	}

	protected static ClassLoader updatedClassLoader(File rootFolder, ClassLoader classLoader) {
		ClassLoader urlCl = URLClassLoader
			.newInstance([rootFolder.toURI().toURL()] as URL[], classLoader)
		Thread.currentThread().setContextClassLoader(urlCl)
		return urlCl
	}
}<|MERGE_RESOLUTION|>--- conflicted
+++ resolved
@@ -1,19 +1,4 @@
 /*
-<<<<<<< HEAD
- *  Copyright 2013-2019 the original author or authors.
- *
- *  Licensed under the Apache License, Version 2.0 (the "License");
- *  you may not use this file except in compliance with the License.
- *  You may obtain a copy of the License at
- *
- *       http://www.apache.org/licenses/LICENSE-2.0
- *
- *  Unless required by applicable law or agreed to in writing, software
- *  distributed under the License is distributed on an "AS IS" BASIS,
- *  WITHOUT WARRANTIES OR CONDITIONS OF ANY KIND, either express or implied.
- *  See the License for the specific language governing permissions and
- *  limitations under the License.
-=======
  * Copyright 2013-2019 the original author or authors.
  *
  * Licensed under the Apache License, Version 2.0 (the "License");
@@ -27,7 +12,6 @@
  * WITHOUT WARRANTIES OR CONDITIONS OF ANY KIND, either express or implied.
  * See the License for the specific language governing permissions and
  * limitations under the License.
->>>>>>> 8bbe6945
  */
 
 package org.springframework.cloud.contract.verifier.converter
@@ -75,12 +59,8 @@
 			Collection<Contract> contracts = []
 			int counter = 0
 			for (Object document : iterables) {
-<<<<<<< HEAD
-				List<Contract> processedYaml = processYaml(counter, document, mapper, classLoader, contractFile)
-=======
 				List<Contract> processedYaml =
 					processYaml(counter, document, mapper, classLoader, contractFile)
->>>>>>> 8bbe6945
 				contracts.addAll(processedYaml)
 				counter = counter + 1
 			}
@@ -102,18 +82,6 @@
 
 	protected List<Contract> processYaml(int counter, Object document, ObjectMapper mapper, ClassLoader classLoader, File contractFile) {
 		List<YamlContract> yamlContracts = convert(mapper, document)
-<<<<<<< HEAD
-		Thread.currentThread().setContextClassLoader(updatedClassLoader(contractFile.getParentFile(), classLoader))
-		List<Contract> contracts = []
-		for (YamlContract yamlContract : yamlContracts) {
-			Contract contract = Contract.make {
-				if (yamlContract.description) description(yamlContract.description)
-				if (yamlContract.label) label(yamlContract.label)
-				name(StringUtils.hasText(yamlContract.name) ? yamlContract.name
-						: NamesUtil.defaultContractName(contractFile, yamlContracts, counter))
-				if (yamlContract.priority) priority(yamlContract.priority)
-				if (yamlContract.ignored) ignored()
-=======
 		Thread.currentThread().setContextClassLoader(
 			updatedClassLoader(contractFile.getParentFile(), classLoader))
 		List<Contract> contracts = []
@@ -133,7 +101,6 @@
 				if (yamlContract.ignored) {
 					ignored()
 				}
->>>>>>> 8bbe6945
 				if (yamlContract.request?.method) {
 					request {
 						method(yamlContract.request?.method)
@@ -141,12 +108,6 @@
 							url(urlValue(yamlContract.request?.url, yamlContract.request?.matchers?.url)) {
 								if (yamlContract.request.queryParameters) {
 									queryParameters {
-<<<<<<< HEAD
-										yamlContract.request.queryParameters.each { String key, Object value ->
-											if (value instanceof List) {
-												((List) value).each {
-													parameter(key, it)
-=======
 										yamlContract.request.queryParameters.
 											each { String key, Object value ->
 												if (value instanceof List) {
@@ -156,25 +117,13 @@
 												}
 												else {
 													parameter(key, value)
->>>>>>> 8bbe6945
 												}
-											} else {
-												parameter(key, value)
 											}
 									}
 								}
 							}
 						}
 						if (yamlContract.request?.urlPath) {
-<<<<<<< HEAD
-							urlPath(urlValue(yamlContract.request?.urlPath, yamlContract.request?.matchers?.url)) {
-								if (yamlContract.request.queryParameters) {
-									queryParameters {
-										yamlContract.request.queryParameters.each { String key, Object value ->
-											if (value instanceof List) {
-												((List) value).each {
-													parameter(key, queryParamValue(yamlContract, key, it))
-=======
 							urlPath(
 								urlValue(yamlContract.request?.urlPath, yamlContract.request?.matchers?.url)) {
 								if (yamlContract.request.queryParameters) {
@@ -190,10 +139,7 @@
 												else {
 													parameter(key,
 														queryParamValue(yamlContract, key, value))
->>>>>>> 8bbe6945
 												}
-											} else {
-												parameter(key, queryParamValue(yamlContract, key, value))
 											}
 									}
 								}
@@ -201,23 +147,6 @@
 						}
 						if (yamlContract.request?.headers) {
 							headers {
-<<<<<<< HEAD
-								yamlContract.request.headers.each { String key, Object value ->
-									List<YamlContract.KeyValueMatcher> matchers =
-											yamlContract.request.matchers.headers.findAll { it.key == key }
-									matchers.each { YamlContract.KeyValueMatcher matcher ->
-										if (value instanceof List) {
-											((List) value).each {
-												header(key, clientValue(it, matcher, key).clientValue)
-											}
-										} else {
-											header(key, new DslProperty(clientValue(value, matcher, key).clientValue,
-													serverValue(value, matcher)))
-										}
-									}
-									if (!matchers) {
-										header(key, value)
-=======
 								yamlContract.request.headers.
 									each { String key, Object value ->
 										List<YamlContract.KeyValueMatcher> matchers =
@@ -240,80 +169,11 @@
 										if (!matchers) {
 											header(key, value)
 										}
->>>>>>> 8bbe6945
 									}
 							}
 						}
 						if (yamlContract.request?.cookies) {
 							cookies {
-<<<<<<< HEAD
-								yamlContract.request?.cookies?.each { String key, Object value ->
-									YamlContract.KeyValueMatcher matcher = yamlContract.request.matchers.cookies.find { it.key == key }
-									cookie(key, clientValue(value, matcher, key))
-								}
-							}
-						}
-						if (yamlContract.request.body != null) body(yamlContract.request.body)
-						if (yamlContract.request.bodyFromFile != null) body(file(yamlContract.request.bodyFromFile))
-						if (yamlContract.request.bodyFromFileAsBytes != null) body(fileAsBytes(yamlContract.request.bodyFromFileAsBytes))
-						if (yamlContract.request.multipart) {
-							Map multipartMap = [:]
-							Map<String, DslProperty> multiPartParams = yamlContract.request
-									.multipart.params.collectEntries { String paramKey, String paramValue ->
-								YamlContract.KeyValueMatcher matcher = yamlContract.request.matchers
-										.multipart.params.find {
-									it.key == paramKey
-								}
-								Object value = paramValue
-								if (matcher) {
-									value = matcher.regex ? Pattern.compile(matcher.regex) :
-											predefinedToPattern(matcher.predefined)
-								}
-								return [(paramKey), new DslProperty<>(value, paramValue)]
-							} as Map<String, DslProperty>
-							multipartMap.putAll(multiPartParams)
-							yamlContract.request.multipart.named.each { YamlContract.Named namedParam ->
-								YamlContract.MultipartNamedStubMatcher matcher = yamlContract.request.matchers.multipart.named.find {
-									it.paramName == namedParam.paramName
-								}
-								Object fileNameValue = namedParam.fileName
-								Object fileContentValue = namedParam.fileContent
-								String fileContentAsBytes = namedParam.fileContentAsBytes
-								String fileContentFromFileAsBytes = namedParam.fileContentFromFileAsBytes
-								String contentTypeCommand = namedParam.contentTypeCommand
-								String fileContentCommand = namedParam.fileContentCommand
-								String fileNameCommand = namedParam.fileNameCommand
-								Object contentTypeValue = namedParam.contentType
-								if (matcher && matcher.fileName) {
-									fileNameValue = matcher.fileName.regex ? Pattern.compile(matcher.fileName.regex) :
-											predefinedToPattern(matcher.fileName.predefined)
-								}
-								if (matcher && matcher.fileContent) {
-									fileContentValue = matcher.fileContent.regex ? Pattern.compile(matcher.fileContent.regex) :
-											predefinedToPattern(matcher.fileContent.predefined)
-								}
-								if (matcher && matcher.contentType) {
-									contentTypeValue = matcher.contentType.regex ? Pattern.compile(matcher.contentType.regex) :
-											predefinedToPattern(matcher.contentType.predefined)
-								}
-								multipartMap.put(namedParam.paramName, new NamedProperty(
-										new DslProperty<>(fileNameValue, fileNameCommand ? new ExecutionProperty(fileNameCommand)
-												: namedParam.fileName),
-										new DslProperty<>(fileContentValue, namedParam.fileContent ? namedParam.fileContent : fileContentFromFileAsBytes ? fileAsBytes(namedParam.fileContentFromFileAsBytes) : fileContentAsBytes ? fileContentAsBytes.bytes : new ExecutionProperty(fileContentCommand)),
-										new DslProperty(contentTypeValue, contentTypeCommand ? new ExecutionProperty(contentTypeCommand)
-												: namedParam.contentType)))
-							}
-							multipart(multipartMap)
-						}
-						bodyMatchers {
-							yamlContract.request.matchers?.body?.each { YamlContract.BodyStubMatcher matcher ->
-								ContentType contentType =
-										evaluateContentType(
-												yamlHeadersToContractHeaders(yamlContract.request?.headers),
-												yamlContract.request?.body)
-								MatchingTypeValue value = null
-								switch (matcher.type) {
-=======
 								yamlContract.request?.cookies?.
 									each { String key, Object value ->
 										YamlContract.KeyValueMatcher matcher = yamlContract.request.matchers.cookies.
@@ -398,7 +258,6 @@
 											yamlContract.request?.body)
 									MatchingTypeValue value = null
 									switch (matcher.type) {
->>>>>>> 8bbe6945
 									case YamlContract.StubMatcherType.by_date:
 										value = byDate()
 										break
@@ -411,13 +270,9 @@
 									case YamlContract.StubMatcherType.by_regex:
 										String regex = matcher.value
 										if (matcher.predefined) {
-<<<<<<< HEAD
-											regex = predefinedToPattern(matcher.predefined).pattern()
-=======
 											regex =
 												predefinedToPattern(matcher.predefined).
 													pattern()
->>>>>>> 8bbe6945
 										}
 										value = byRegex(regex)
 										break
@@ -426,17 +281,12 @@
 										break
 									case YamlContract.StubMatcherType.by_type:
 										value = byType {
-<<<<<<< HEAD
-											if (matcher.minOccurrence != null) minOccurrence(matcher.minOccurrence)
-											if (matcher.maxOccurrence != null) maxOccurrence(matcher.maxOccurrence)
-=======
 											if (matcher.minOccurrence != null) {
 												minOccurrence(matcher.minOccurrence)
 											}
 											if (matcher.maxOccurrence != null) {
 												maxOccurrence(matcher.maxOccurrence)
 											}
->>>>>>> 8bbe6945
 										}
 										break
 									case YamlContract.StubMatcherType.by_null:
@@ -444,15 +294,6 @@
 										break
 									default:
 										throw new UnsupportedOperationException("The type [" + matcher.type + "] is unsupported. Hint: If you're using <predefined> remember to pass <type: by_regex>")
-<<<<<<< HEAD
-								}
-								if (value) {
-									if (XML == contentType) {
-										xPath(matcher.path, value)
-									}
-									else {
-										jsonPath(matcher.path, value)
-=======
 									}
 									if (value) {
 										if (XML == contentType) {
@@ -461,7 +302,6 @@
 										else {
 											jsonPath(matcher.path, value)
 										}
->>>>>>> 8bbe6945
 									}
 								}
 						}
@@ -469,14 +309,6 @@
 					response {
 						status(yamlContract.response.status)
 						headers {
-<<<<<<< HEAD
-							yamlContract.response?.headers?.each { String key, Object value ->
-								YamlContract.TestHeaderMatcher matcher = yamlContract.response.matchers.headers.find { it.key == key }
-								if (value instanceof List) {
-									((List) value).each {
-										Object serverValue = serverValue(it, matcher, key)
-										header(key, new DslProperty(it, serverValue))
-=======
 							yamlContract.response?.headers?.
 								each { String key, Object value ->
 									YamlContract.TestHeaderMatcher matcher = yamlContract.response.matchers.headers.
@@ -492,90 +324,8 @@
 										Object serverValue =
 											serverValue(value, matcher, key)
 										header(key, new DslProperty(value, serverValue))
->>>>>>> 8bbe6945
-									}
-								} else {
-									Object serverValue = serverValue(value, matcher, key)
-									header(key, new DslProperty(value, serverValue))
-								}
-							}
-						}
-						if (yamlContract.response?.cookies) {
-							cookies {
-								yamlContract.response?.cookies?.each { String key, Object value ->
-									YamlContract.TestCookieMatcher matcher = yamlContract.response.matchers.cookies.find { it.key == key }
-									DslProperty cookieValue = serverCookieValue(value, matcher, key)
-									cookie(key, cookieValue)
-								}
-<<<<<<< HEAD
-							}
-						}
-						if (yamlContract.response.body != null) {
-							YamlContract.BodyTestMatcher bodyTestMatcher = yamlContract.response?.matchers?.body?.find {
-								it.path == null && (it.type == YamlContract.TestMatcherType.by_regex ||
-										it.type == YamlContract.TestMatcherType.by_command)
-							}
-							if (bodyTestMatcher) {
-								body(new DslProperty(yamlContract.response.body,
-										bodyTestMatcher.type == YamlContract.TestMatcherType.by_regex ?
-												Pattern.compile(bodyTestMatcher.value) : new ExecutionProperty(bodyTestMatcher.value)))
-							} else {
-								body(yamlContract.response.body)
-							}
-						}
-						if (yamlContract.response.bodyFromFile) body(file(yamlContract.response.bodyFromFile))
-						if (yamlContract.response.bodyFromFileAsBytes) body(fileAsBytes(yamlContract.response.bodyFromFileAsBytes))
-						if (yamlContract.response.async) async()
-						if (yamlContract.response.fixedDelayMilliseconds) fixedDelayMilliseconds(yamlContract.response.fixedDelayMilliseconds)
-						bodyMatchers {
-							yamlContract.response?.matchers?.body?.each { YamlContract.BodyTestMatcher testMatcher ->
-								ContentType contentType =
-										evaluateContentType(
-												yamlHeadersToContractHeaders(yamlContract.response?.headers),
-												yamlContract.response?.body)
-								MatchingTypeValue value = null
-								switch (testMatcher.type) {
-									case YamlContract.TestMatcherType.by_date:
-										value = byDate()
-										break
-									case YamlContract.TestMatcherType.by_time:
-										value = byTime()
-										break
-									case YamlContract.TestMatcherType.by_timestamp:
-										value = byTimestamp()
-										break
-									case YamlContract.TestMatcherType.by_regex:
-										String regex = testMatcher.value
-										if (testMatcher.predefined) {
-											regex = predefinedToPattern(testMatcher.predefined).pattern()
-										}
-										value = byRegex(regex)
-										break
-									case YamlContract.TestMatcherType.by_equality:
-										value = byEquality()
-										break
-									case YamlContract.TestMatcherType.by_type:
-										value = byType() {
-											if (testMatcher.minOccurrence != null) minOccurrence(testMatcher.minOccurrence)
-											if (testMatcher.maxOccurrence != null) maxOccurrence(testMatcher.maxOccurrence)
-										}
-										break
-									case YamlContract.TestMatcherType.by_command:
-										value = byCommand(testMatcher.value)
-										break
-									case YamlContract.TestMatcherType.by_null:
-										value = byNull()
-										break
-									default:
-										throw new UnsupportedOperationException("The type [" + testMatcher.type + "] is unsupported. Hint: If you're using <predefined> remember to pass <type: by_regex>")
-								}
-								if (testMatcher.path) {
-									if (XML == contentType) {
-										xPath(testMatcher.path, value)
-									}
-									else {
-										jsonPath(testMatcher.path, value)
-=======
+									}
+								}
 						}
 						if (yamlContract.response?.cookies) {
 							cookies {
@@ -586,7 +336,6 @@
 										DslProperty cookieValue =
 											serverCookieValue(value, matcher, key)
 										cookie(key, cookieValue)
->>>>>>> 8bbe6945
 									}
 							}
 						}
@@ -601,62 +350,6 @@
 										Pattern.
 											compile(bodyTestMatcher.value) : new ExecutionProperty(bodyTestMatcher.value)))
 							}
-<<<<<<< HEAD
-						}
-					}
-				}
-				if (yamlContract.input) {
-					input {
-						if (yamlContract.input.messageFrom) messageFrom(yamlContract.input.messageFrom)
-						if (yamlContract.input.assertThat) assertThat(yamlContract.input.assertThat)
-						if (yamlContract.input.triggeredBy) triggeredBy(yamlContract.input.triggeredBy)
-						messageHeaders {
-							yamlContract.input?.messageHeaders?.each { String key, Object value ->
-								YamlContract.KeyValueMatcher matcher = yamlContract.input.matchers?.headers?.find { it.key == key }
-								header(key, clientValue(value, matcher, key))
-							}
-						}
-						if (yamlContract.input.messageBody) messageBody(yamlContract.input.messageBody)
-						if (yamlContract.input.messageBodyFromFile) messageBody(file(yamlContract.input.messageBodyFromFile))
-						if (yamlContract.input.messageBodyFromFileAsBytes) messageBody(fileAsBytes(yamlContract.input.messageBodyFromFileAsBytes))
-						bodyMatchers {
-							yamlContract.input.matchers.body?.each { YamlContract.BodyStubMatcher matcher ->
-								ContentType contentType =
-										evaluateContentType(
-												yamlHeadersToContractHeaders(yamlContract.input?.messageHeaders),
-												yamlContract.input?.messageBody)
-								MatchingTypeValue value = null
-								switch (matcher.type) {
-									case YamlContract.StubMatcherType.by_date:
-										value = byDate()
-										break
-									case YamlContract.StubMatcherType.by_time:
-										value = byTime()
-										break
-									case YamlContract.StubMatcherType.by_timestamp:
-										value = byTimestamp()
-										break
-									case YamlContract.StubMatcherType.by_regex:
-										String regex = matcher.value
-										if (matcher.predefined) {
-											regex = predefinedToPattern(matcher.predefined).pattern()
-										}
-										value = byRegex(regex)
-										break
-									case YamlContract.StubMatcherType.by_equality:
-										value = byEquality()
-										break
-									default:
-										throw new UnsupportedOperationException("The type [" + matcher.type + "] is unsupported. Hint: If you're using <predefined> remember to pass <type: by_regex>")
-								}
-								if (XML == contentType) {
-									xPath(matcher.path, value)
-								}
-								else {
-									jsonPath(matcher.path, value)
-								}
-							}
-=======
 							else {
 								body(yamlContract.response.body)
 							}
@@ -803,20 +496,12 @@
 										jsonPath(matcher.path, value)
 									}
 								}
->>>>>>> 8bbe6945
 						}
 					}
 				}
 				YamlContract.OutputMessage outputMsg = yamlContract.outputMessage
 				if (outputMsg) {
 					outputMessage {
-<<<<<<< HEAD
-						if (outputMsg.assertThat) assertThat(outputMsg.assertThat)
-						if (outputMsg.sentTo) sentTo(outputMsg.sentTo)
-						headers {
-							outputMsg.headers?.each { String key, Object value ->
-								YamlContract.TestHeaderMatcher matcher = outputMsg.matchers?.headers?.find { it.key == key }
-=======
 						if (outputMsg.assertThat) {
 							assertThat(outputMsg.assertThat)
 						}
@@ -827,25 +512,10 @@
 							outputMsg.headers?.each { String key, Object value ->
 								YamlContract.TestHeaderMatcher matcher = outputMsg.matchers?.headers?.
 									find { it.key == key }
->>>>>>> 8bbe6945
 								Object serverValue = serverValue(value, matcher, key)
 								header(key, new DslProperty(value, serverValue))
 							}
 						}
-<<<<<<< HEAD
-						if (outputMsg.body) body(outputMsg.body)
-						if (outputMsg.bodyFromFile) body(file(outputMsg.bodyFromFile))
-						if (outputMsg.bodyFromFileAsBytes) body(fileAsBytes(outputMsg.bodyFromFileAsBytes))
-						if (outputMsg.matchers) {
-							bodyMatchers {
-								yamlContract.outputMessage?.matchers?.body?.each { YamlContract.BodyTestMatcher testMatcher ->
-									ContentType contentType =
-											evaluateContentType(
-													yamlHeadersToContractHeaders(yamlContract.outputMessage?.headers),
-													yamlContract.outputMessage?.body)
-									MatchingTypeValue value = null
-									switch (testMatcher.type) {
-=======
 						if (outputMsg.body) {
 							body(outputMsg.body)
 						}
@@ -865,7 +535,6 @@
 												yamlContract.outputMessage?.body)
 										MatchingTypeValue value = null
 										switch (testMatcher.type) {
->>>>>>> 8bbe6945
 										case YamlContract.TestMatcherType.by_date:
 											value = byDate()
 											break
@@ -905,14 +574,6 @@
 											break
 										default:
 											throw new UnsupportedOperationException("The type [" + testMatcher.type + "] is unsupported. Hint: If you're using <predefined> remember to pass <type: by_regex>")
-<<<<<<< HEAD
-									}
-									if (XML == contentType) {
-										xPath(testMatcher.path, value)
-									}
-									else {
-										jsonPath(testMatcher.path, value)
-=======
 										}
 										if (XML == contentType) {
 											xPath(testMatcher.path, value)
@@ -920,7 +581,6 @@
 										else {
 											jsonPath(testMatcher.path, value)
 										}
->>>>>>> 8bbe6945
 									}
 							}
 						}
@@ -934,13 +594,8 @@
 
 	private Headers yamlHeadersToContractHeaders(Map<String, Object> headers) {
 		Set<Header> convertedHeaders = headers.keySet().stream()
-<<<<<<< HEAD
-				.map({ new Header(it, headers.get(it)) })
-				.collect(toSet())
-=======
 			.map({ new Header(it, headers.get(it)) })
 			.collect(toSet())
->>>>>>> 8bbe6945
 		Headers contractHeaders = new Headers()
 		contractHeaders.headers(convertedHeaders)
 		return contractHeaders
@@ -1071,40 +726,6 @@
 	protected Pattern predefinedToPattern(YamlContract.PredefinedRegex predefinedRegex) {
 		RegexPatterns patterns = new RegexPatterns()
 		switch (predefinedRegex) {
-<<<<<<< HEAD
-			case YamlContract.PredefinedRegex.only_alpha_unicode:
-				return patterns.onlyAlphaUnicode().pattern
-			case YamlContract.PredefinedRegex.number:
-				return patterns.number().pattern
-			case YamlContract.PredefinedRegex.any_double:
-				return patterns.aDouble().pattern
-			case YamlContract.PredefinedRegex.any_boolean:
-				return patterns.anyBoolean().pattern
-			case YamlContract.PredefinedRegex.ip_address:
-				return patterns.ipAddress().pattern
-			case YamlContract.PredefinedRegex.hostname:
-				return patterns.hostname().pattern
-			case YamlContract.PredefinedRegex.email:
-				return patterns.email().pattern
-			case YamlContract.PredefinedRegex.url:
-				return patterns.url().pattern
-			case YamlContract.PredefinedRegex.uuid:
-				return patterns.uuid().pattern
-			case YamlContract.PredefinedRegex.iso_date:
-				return patterns.isoDate().pattern
-			case YamlContract.PredefinedRegex.iso_date_time:
-				return patterns.isoDateTime().pattern
-			case YamlContract.PredefinedRegex.iso_time:
-				return patterns.isoTime().pattern
-			case YamlContract.PredefinedRegex.iso_8601_with_offset:
-				return patterns.iso8601WithOffset().pattern
-			case YamlContract.PredefinedRegex.non_empty:
-				return patterns.nonEmpty().pattern
-			case YamlContract.PredefinedRegex.non_blank:
-				return patterns.nonBlank().pattern
-			default:
-				throw new UnsupportedOperationException("The predefined regex [" + predefinedRegex + "] is unsupported. Use on of " + YamlContract.PredefinedRegex.values())
-=======
 		case YamlContract.PredefinedRegex.only_alpha_unicode:
 			return patterns.onlyAlphaUnicode().pattern
 		case YamlContract.PredefinedRegex.number:
@@ -1139,7 +760,6 @@
 			throw new UnsupportedOperationException("The predefined regex [" + predefinedRegex + "] is unsupported. Use on of "
 				+ YamlContract.PredefinedRegex.
 				values())
->>>>>>> 8bbe6945
 		}
 	}
 
