--- conflicted
+++ resolved
@@ -1,9 +1,5 @@
 /*
-<<<<<<< HEAD
- *  Copyright 2013-2019 the original author or authors.
-=======
  * Copyright 2013-2019 the original author or authors.
->>>>>>> 8bbe6945
  *
  * Licensed under the Apache License, Version 2.0 (the "License");
  * you may not use this file except in compliance with the License.
@@ -557,13 +553,8 @@
 			yamlContract.request.method == 'GET'
 			yamlContract.request.url == '/get'
 			yamlContract.request.body.replaceAll("\n", "")
-<<<<<<< HEAD
-					.replaceAll(' ', '') == xmlContractBody.replaceAll("\n", "")
-					.replaceAll(' ', '')
-=======
 						.replaceAll(' ', '') == xmlContractBody.replaceAll("\n", "")
 															   .replaceAll(' ', '')
->>>>>>> 8bbe6945
 			yamlContract.request.headers == [
 					"Content-Type": "application/xml"
 			]
@@ -575,13 +566,8 @@
 			]
 			yamlContract.response.status == 200
 			yamlContract.response.body.replaceAll("\n", "")
-<<<<<<< HEAD
-					.replaceAll(' ', '') == xmlContractBody.replaceAll("\n", "")
-					.replaceAll(' ', '')
-=======
 						.replaceAll(' ', '') == xmlContractBody.replaceAll("\n", "")
 															   .replaceAll(' ', '')
->>>>>>> 8bbe6945
 			yamlContract.response.matchers.body == [
 					new YamlContract.BodyTestMatcher(
 							path: '/test/duck/xxx',
