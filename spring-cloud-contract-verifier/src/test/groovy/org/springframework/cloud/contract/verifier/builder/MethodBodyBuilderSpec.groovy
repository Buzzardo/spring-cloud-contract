/*
 *  Copyright 2013-2018 the original author or authors.
 *
 *  Licensed under the Apache License, Version 2.0 (the "License");
 *  you may not use this file except in compliance with the License.
 *  You may obtain a copy of the License at
 *
 *       http://www.apache.org/licenses/LICENSE-2.0
 *
 *  Unless required by applicable law or agreed to in writing, software
 *  distributed under the License is distributed on an "AS IS" BASIS,
 *  WITHOUT WARRANTIES OR CONDITIONS OF ANY KIND, either express or implied.
 *  See the License for the specific language governing permissions and
 *  limitations under the License.
 */

package org.springframework.cloud.contract.verifier.builder

import java.lang.reflect.InvocationTargetException

import org.junit.Rule
import spock.lang.Issue
import spock.lang.Shared
import spock.lang.Specification

import org.springframework.boot.test.rule.OutputCapture
import org.springframework.cloud.contract.spec.Contract
import org.springframework.cloud.contract.verifier.config.ContractVerifierConfigProperties
import org.springframework.cloud.contract.verifier.dsl.WireMockStubVerifier
import org.springframework.cloud.contract.verifier.util.ContractVerifierDslConverter
import org.springframework.cloud.contract.verifier.util.SyntaxChecker

class MethodBodyBuilderSpec extends Specification implements WireMockStubVerifier {

	@Rule
	OutputCapture capture = new OutputCapture()

	@Shared GeneratedClassDataForMethod classDataForMethod = new GeneratedClassDataForMethod(
			new SingleTestGenerator.GeneratedClassData("ClassName", "com.example",
					new File("target/test.java").toPath()),
			"some_method"
	)

	@Shared
	ContractVerifierConfigProperties properties = new ContractVerifierConfigProperties(
			assertJsonSize: true, generatedTestSourcesDir: new File("."),
			generatedTestResourcesDir: new File(".")
	)

	@Issue('#251')
	def 'should work with execute and arrays [#methodBuilderName]'() {
		given:
			Contract contractDsl = Contract.make {
				request {
					method 'GET'
					urlPath '/foo'
					headers {
						accept(applicationJson())
						contentType(applicationJson())
					}
				}
				response {
					status OK()
					body([
							myArray: [
									[
											notABugGeneratedHere       : $(c('foo'), p(execute('assertThat((String)$it).isEqualTo("foo")'))),
											anotherArrayNeededForBug   : [
													[
															optionalNotEmpty: $(c('foo'), p(execute('assertThat((String)$it).isEqualTo("12")')))
													]
											],
											yetAnotherArrayNeededForBug: [
													[
															optionalNotEmpty: $(c('foo'), p(execute('assertThat((String)$it).isEqualTo("22")')))
													]
											]
									],
									[
											anotherArrayNeededForBug2: [
													[
															optionalNotEmpty: $(c('foo'), p(execute('assertThat((String)$it).isEqualTo("122")')))
													]
											]
									],
							]
					])
					headers {
						contentType(applicationJson())
					}
				}
			}
			MethodBodyBuilder builder = methodBuilder(contractDsl)
			BlockBuilder blockBuilder = new BlockBuilder(" ")
		when:
			builder.appendTo(blockBuilder)
			def test = blockBuilder.toString()
		then:
			test.contains('$.myArray.[0].anotherArrayNeededForBug.[0].optionalNotEmpty')
			!test.contains('cursor')
			!test.contains('REGEXP>>')
		and:
			SyntaxChecker.tryToCompile(methodBuilderName, blockBuilder.toString())
		and:
			String jsonSample = '''\
String json = "{\\"myArray\\":[{\\"notABugGeneratedHere\\":\\"foo\\",\\"anotherArrayNeededForBug\\":[{\\"optionalNotEmpty\\":\\"12\\"}],\\"yetAnotherArrayNeededForBug\\":[{\\"optionalNotEmpty\\":\\"22\\"}]},{\\"anotherArrayNeededForBug2\\":[{\\"optionalNotEmpty\\":\\"122\\"}]}]}";
DocumentContext parsedJson = JsonPath.parse(json);
'''
		and:
			LinkedList<String> lines = [] as LinkedList<String>
			test.eachLine {
				if (it.contains("assertThatJson") || it.contains("assertThat((String")) lines << it else it
			}
			lines.addFirst(jsonSample)
			SyntaxChecker.tryToRun(methodBuilderName, lines.join("\n"))
		where:
			methodBuilderName                                             | methodBuilder
			HttpSpockMethodRequestProcessingBodyBuilder.simpleName        | { Contract dsl -> new HttpSpockMethodRequestProcessingBodyBuilder(dsl, properties, classDataForMethod) }
			MockMvcJUnitMethodBodyBuilder.simpleName                      | { Contract dsl -> new MockMvcJUnitMethodBodyBuilder(dsl, properties, classDataForMethod) }
			JaxRsClientSpockMethodRequestProcessingBodyBuilder.simpleName | { Contract dsl -> new JaxRsClientSpockMethodRequestProcessingBodyBuilder(dsl, properties, classDataForMethod) }
			JaxRsClientJUnitMethodBodyBuilder.simpleName                  | { Contract dsl -> new JaxRsClientJUnitMethodBodyBuilder(dsl, properties, classDataForMethod) }
			WebTestClientJUnitMethodBodyBuilder.simpleName                | { Contract dsl -> new WebTestClientJUnitMethodBodyBuilder(dsl, properties, classDataForMethod) }
	}

	@Issue('#588')
	def 'should work patterns in GString [#methodBuilderName]'() {
		given:
			Contract contractDsl = Contract.make {
				request {
					method GET()
					url("/${regex('\\d+')}")
				}
				response {
					status 200
					body([
							ok: true
					])
				}
			}
			MethodBodyBuilder builder = methodBuilder(contractDsl)
			BlockBuilder blockBuilder = new BlockBuilder(' ')
		when:
			builder.appendTo(blockBuilder)
			def test = blockBuilder.toString()
		then:
			!test.contains('d+')
			!test.contains('REGEXP>>')
		and:
			SyntaxChecker.tryToCompile(methodBuilderName, blockBuilder.toString())
		where:
			methodBuilderName                                             | methodBuilder
			HttpSpockMethodRequestProcessingBodyBuilder.simpleName        | { Contract dsl -> new HttpSpockMethodRequestProcessingBodyBuilder(dsl, properties, classDataForMethod) }
			MockMvcJUnitMethodBodyBuilder.simpleName                      | { Contract dsl -> new MockMvcJUnitMethodBodyBuilder(dsl, properties, classDataForMethod) }
			JaxRsClientSpockMethodRequestProcessingBodyBuilder.simpleName | { Contract dsl -> new JaxRsClientSpockMethodRequestProcessingBodyBuilder(dsl, properties, classDataForMethod) }
			JaxRsClientJUnitMethodBodyBuilder.simpleName                  | { Contract dsl -> new JaxRsClientJUnitMethodBodyBuilder(dsl, properties, classDataForMethod) }
			WebTestClientJUnitMethodBodyBuilder.simpleName                | { Contract dsl -> new WebTestClientJUnitMethodBodyBuilder(dsl, properties, classDataForMethod) }
	}

	@Issue('#521')
	def 'should always escape generated chars [#methodBuilderName]'() {
		expect:
			[1..200].each {
				Contract contractDsl = Contract.make {
					request {
						method GET()
						urlPath('/v1/users') {
							queryParameters {
								parameter 'userId': value(regex(nonBlank()))
							}
						}
					}
					response {
						status 200
						body([
								ok: value(regex(nonBlank()))
						])
					}
				}
				MethodBodyBuilder builder = methodBuilder(contractDsl)
				BlockBuilder blockBuilder = new BlockBuilder(" ")

				builder.appendTo(blockBuilder)
				def test = blockBuilder.toString()

				assert !test.contains('REGEXP>>')
				SyntaxChecker.tryToCompile(methodBuilderName, blockBuilder.toString())
			}
		where:
			methodBuilderName                                             | methodBuilder
			HttpSpockMethodRequestProcessingBodyBuilder.simpleName        | { Contract dsl -> new HttpSpockMethodRequestProcessingBodyBuilder(dsl, properties, classDataForMethod) }
			MockMvcJUnitMethodBodyBuilder.simpleName                      | { Contract dsl -> new MockMvcJUnitMethodBodyBuilder(dsl, properties, classDataForMethod) }
			JaxRsClientSpockMethodRequestProcessingBodyBuilder.simpleName | { Contract dsl -> new JaxRsClientSpockMethodRequestProcessingBodyBuilder(dsl, properties, classDataForMethod) }
			JaxRsClientJUnitMethodBodyBuilder.simpleName                  | { Contract dsl -> new JaxRsClientJUnitMethodBodyBuilder(dsl, properties, classDataForMethod) }
			WebTestClientJUnitMethodBodyBuilder.simpleName                | { Contract dsl -> new WebTestClientJUnitMethodBodyBuilder(dsl, properties, classDataForMethod) }
	}

	@Issue('#269')
	def 'should work with execute and keys with dots [#methodBuilderName]'() {
		given:
			Contract contractDsl = Contract.make {
				request {
					method 'GET'
					urlPath '/foo'
				}
				response {
					status OK()
					body(
							foo: ["my.dotted.response": $(c('foo'), p(execute('"foo".equals($it)')))]
					)
					headers {
						contentType(applicationJson())
					}
				}
			}
			MethodBodyBuilder builder = methodBuilder(contractDsl)
			BlockBuilder blockBuilder = new BlockBuilder(" ")
		when:
			builder.appendTo(blockBuilder)
			def test = blockBuilder.toString()
		then:
			test.contains('''$.foo.['my.dotted.response']''')
			!test.contains('cursor')
			!test.contains('REGEXP>>')
		and:
			SyntaxChecker.tryToCompile(methodBuilderName, blockBuilder.toString())
		and:
			String jsonSample = '''\
String json = "{\\"foo\\":{\\"my.dotted.response\\":\\"foo\\"}}";
DocumentContext parsedJson = JsonPath.parse(json);
'''
		and:
			LinkedList<String> lines = [] as LinkedList<String>
			test.eachLine { if (it.contains('"foo".equals')) lines << it else it }
			lines.addFirst(jsonSample)
			SyntaxChecker.tryToRun(methodBuilderName, lines.join("\n"))
		where:
			methodBuilderName                                             | methodBuilder
			HttpSpockMethodRequestProcessingBodyBuilder.simpleName        | { Contract dsl -> new HttpSpockMethodRequestProcessingBodyBuilder(dsl, properties, classDataForMethod) }
			MockMvcJUnitMethodBodyBuilder.simpleName                      | { Contract dsl -> new MockMvcJUnitMethodBodyBuilder(dsl, properties, classDataForMethod) }
			JaxRsClientSpockMethodRequestProcessingBodyBuilder.simpleName | { Contract dsl -> new JaxRsClientSpockMethodRequestProcessingBodyBuilder(dsl, properties, classDataForMethod) }
			JaxRsClientJUnitMethodBodyBuilder.simpleName                  | { Contract dsl -> new JaxRsClientJUnitMethodBodyBuilder(dsl, properties, classDataForMethod) }
			WebTestClientJUnitMethodBodyBuilder.simpleName                | { Contract dsl -> new WebTestClientJUnitMethodBodyBuilder(dsl, properties, classDataForMethod) }
	}

	@Issue('#289')
	def 'should fail on nonexistent field [#methodBuilderName]'() {
		given:
			Contract contractDsl = Contract.make {
				request {
					method 'GET'
					url '/something'
					headers {
						contentType(applicationJson())
					}
				}
				response {
					status OK()
					headers {
						contentType(applicationJson())
					}
					body([
							doesNotExist: $(p(anyAlphaUnicode()), c("123"))
					])
				}
			}
			MethodBodyBuilder builder = methodBuilder(contractDsl)
			BlockBuilder blockBuilder = new BlockBuilder(" ")
		when:
			builder.appendTo(blockBuilder)
			def test = blockBuilder.toString()
		then:
			SyntaxChecker.tryToCompile(methodBuilderName, blockBuilder.toString())
		and:
			String jsonSample = '''\
String json = "{}";
DocumentContext parsedJson = JsonPath.parse(json);
'''
		and:
			LinkedList<String> lines = [] as LinkedList<String>
			test.eachLine { if (it.contains('assertThatJson')) lines << it else it }
			lines.addFirst(jsonSample)
			try {
				SyntaxChecker.tryToRun(methodBuilderName, lines.join("\n"))
			} catch (IllegalStateException e) {
				assert e.message.contains("Parsed JSON [{}] doesn't match the JSON path")
			} catch (InvocationTargetException e1) {
				assert e1.cause.message.contains("Parsed JSON [{}] doesn't match the JSON path")
			}
		where:
			methodBuilderName                                             | methodBuilder
			HttpSpockMethodRequestProcessingBodyBuilder.simpleName        | { Contract dsl -> new HttpSpockMethodRequestProcessingBodyBuilder(dsl, properties, classDataForMethod) }
			MockMvcJUnitMethodBodyBuilder.simpleName                      | { Contract dsl -> new MockMvcJUnitMethodBodyBuilder(dsl, properties, classDataForMethod) }
			JaxRsClientSpockMethodRequestProcessingBodyBuilder.simpleName | { Contract dsl -> new JaxRsClientSpockMethodRequestProcessingBodyBuilder(dsl, properties, classDataForMethod) }
			JaxRsClientJUnitMethodBodyBuilder.simpleName                  | { Contract dsl -> new JaxRsClientJUnitMethodBodyBuilder(dsl, properties, classDataForMethod) }
			WebTestClientJUnitMethodBodyBuilder.simpleName                | { Contract dsl -> new WebTestClientJUnitMethodBodyBuilder(dsl, properties, classDataForMethod) }
	}

	@Issue('#313')
	def 'should allow to use execute in request body [#methodBuilderName]'() {
		given:
			//tag::body_execute[]
			Contract contractDsl = Contract.make {
				request {
					method 'GET'
					url '/something'
					body(
							$(c('foo'), p(execute('hashCode()')))
					)
				}
				response {
					status OK()
				}
			}
			//end::body_execute[]
			MethodBodyBuilder builder = methodBuilder(contractDsl)
			BlockBuilder blockBuilder = new BlockBuilder(" ")
		when:
			builder.appendTo(blockBuilder)
			def test = blockBuilder.toString()
		then:
			SyntaxChecker.tryToCompile(methodBuilderName, blockBuilder.toString())
			!test.contains("executionCommand")
		where:
			methodBuilderName                                             | methodBuilder
			HttpSpockMethodRequestProcessingBodyBuilder.simpleName        | { Contract dsl -> new HttpSpockMethodRequestProcessingBodyBuilder(dsl, properties, classDataForMethod) }
			MockMvcJUnitMethodBodyBuilder.simpleName                      | { Contract dsl -> new MockMvcJUnitMethodBodyBuilder(dsl, properties, classDataForMethod) }
			JaxRsClientSpockMethodRequestProcessingBodyBuilder.simpleName | { Contract dsl -> new JaxRsClientSpockMethodRequestProcessingBodyBuilder(dsl, properties, classDataForMethod) }
			JaxRsClientJUnitMethodBodyBuilder.simpleName                  | { Contract dsl -> new JaxRsClientJUnitMethodBodyBuilder(dsl, properties, classDataForMethod) }
			WebTestClientJUnitMethodBodyBuilder.simpleName                | { Contract dsl -> new WebTestClientJUnitMethodBodyBuilder(dsl, properties, classDataForMethod) }
	}

	@Issue('#318')
	def 'should assert the response headers properly [#methodBuilderName]'() {
		given:
			def contractDsl = org.springframework.cloud.contract.spec.Contract.make {
				request {
					method 'POST'
					urlPath '/documents/app_statement_v1'
					headers {
						contentType(applicationPdf())
					}
					body([
							PESEL           : '77100604360',
							CLIENT_NAME     : 'STANISLAW STASZIC',
							STATEMENT_NUMBER: '00200001/C4/2017/1'
					])
				}
				response {
					status OK()
					headers {
						contentType(applicationPdf())
						header('Content-Length': 4)
					}

				}
			}
			MethodBodyBuilder builder = methodBuilder(contractDsl)
			BlockBuilder blockBuilder = new BlockBuilder(" ")
		when:
			builder.appendTo(blockBuilder)
			def test = blockBuilder.toString()
		then:
			SyntaxChecker.tryToCompile(methodBuilderName, test)
			asserter(test)
		where:
			methodBuilderName                                             | methodBuilder                                                                               | asserter
			HttpSpockMethodRequestProcessingBodyBuilder.simpleName        | { Contract dsl -> new HttpSpockMethodRequestProcessingBodyBuilder(dsl, properties, classDataForMethod) }        | { String testBody -> testBody.contains("response.header('Content-Length') == 4") && testBody.contains("response.header('Content-Type') ==~ java.util.regex.Pattern.compile('application/pdf.*')") }
			MockMvcJUnitMethodBodyBuilder.simpleName                      | { Contract dsl -> new MockMvcJUnitMethodBodyBuilder(dsl, properties, classDataForMethod) }                      | { String testBody -> testBody.contains('assertThat(response.header("Content-Length")).isEqualTo(4);') && testBody.contains('assertThat(response.header("Content-Type")).matches("application/pdf.*");') }
			JaxRsClientSpockMethodRequestProcessingBodyBuilder.simpleName | { Contract dsl -> new JaxRsClientSpockMethodRequestProcessingBodyBuilder(dsl, properties, classDataForMethod) } | { String testBody -> testBody.contains("response.getHeaderString('Content-Length') == 4") && testBody.contains("  response.getHeaderString('Content-Type') ==~ java.util.regex.Pattern.compile('application/pdf.*')") }
			JaxRsClientJUnitMethodBodyBuilder.simpleName                  | { Contract dsl -> new JaxRsClientJUnitMethodBodyBuilder(dsl, properties, classDataForMethod) }                  | { String testBody -> testBody.contains('assertThat(response.getHeaderString("Content-Length")).isEqualTo(4);') && testBody.contains('assertThat(response.getHeaderString("Content-Type")).matches("application/pdf.*");') }
			WebTestClientJUnitMethodBodyBuilder.simpleName                | { Contract dsl -> new WebTestClientJUnitMethodBodyBuilder(dsl, properties, classDataForMethod) }                | { String testBody -> testBody.contains('assertThat(response.header("Content-Length")).isEqualTo(4);') && testBody.contains('assertThat(response.header("Content-Type")).matches("application/pdf.*");') }
	}

	def 'should put L on long values [#methodBuilderName]'() {
		given:
			Contract contractDsl = Contract.make {
				request {
					method GET()
					url 'test'
				}
				response {
					status OK()
					body(
							'createdAt': 1502766000000,
							'updatedAt': 1499476115000
					)
				}
			}
			MethodBodyBuilder builder = methodBuilder(contractDsl)
			BlockBuilder blockBuilder = new BlockBuilder(" ")
		when:
			builder.appendTo(blockBuilder)
		then:
			blockBuilder.toString().contains("""assertThatJson(parsedJson).field("['createdAt']").isEqualTo(1502766000000L)""")
			blockBuilder.toString().contains("""assertThatJson(parsedJson).field("['updatedAt']").isEqualTo(1499476115000L)""")
		and:
			SyntaxChecker.tryToCompileWithoutCompileStatic(methodBuilderName, blockBuilder.toString())
		and:
			stubMappingIsValidWireMockStub(contractDsl)
		where:
			methodBuilderName                                             | methodBuilder
			HttpSpockMethodRequestProcessingBodyBuilder.simpleName        | { Contract dsl -> new HttpSpockMethodRequestProcessingBodyBuilder(dsl, properties, classDataForMethod) }
			MockMvcJUnitMethodBodyBuilder.simpleName                      | { Contract dsl -> new MockMvcJUnitMethodBodyBuilder(dsl, properties, classDataForMethod) }
			JaxRsClientSpockMethodRequestProcessingBodyBuilder.simpleName | { Contract dsl -> new JaxRsClientSpockMethodRequestProcessingBodyBuilder(dsl, properties, classDataForMethod) }
			JaxRsClientJUnitMethodBodyBuilder.simpleName                  | { Contract dsl -> new JaxRsClientJUnitMethodBodyBuilder(dsl, properties, classDataForMethod) }
			WebTestClientJUnitMethodBodyBuilder.simpleName                | { Contract dsl -> new WebTestClientJUnitMethodBodyBuilder(dsl, properties, classDataForMethod) }
	}

	@Issue('#424')
	def 'should not put an absent header to the request [#methodBuilderName]'() {
		given:
			Contract contractDsl = Contract.make {
				request {
					method 'GET'
					url '/mytest'
					headers {
						header('myheader', absent())
					}
				}
				response {
					status OK()
				}
			}
			MethodBodyBuilder builder = methodBuilder(contractDsl)
			BlockBuilder blockBuilder = new BlockBuilder(' ')
		when:
			builder.appendTo(blockBuilder)
		then:
			!blockBuilder.toString().contains('myheader')
		and:
			SyntaxChecker.tryToCompileWithoutCompileStatic(methodBuilderName, blockBuilder.toString())
		and:
			stubMappingIsValidWireMockStub(contractDsl)
		where:
			methodBuilderName                                             | methodBuilder
			HttpSpockMethodRequestProcessingBodyBuilder.simpleName        | { Contract dsl -> new HttpSpockMethodRequestProcessingBodyBuilder(dsl, properties, classDataForMethod) }
			MockMvcJUnitMethodBodyBuilder.simpleName                      | { Contract dsl -> new MockMvcJUnitMethodBodyBuilder(dsl, properties, classDataForMethod) }
			JaxRsClientSpockMethodRequestProcessingBodyBuilder.simpleName | { Contract dsl -> new JaxRsClientSpockMethodRequestProcessingBodyBuilder(dsl, properties, classDataForMethod) }
			JaxRsClientJUnitMethodBodyBuilder.simpleName                  | { Contract dsl -> new JaxRsClientJUnitMethodBodyBuilder(dsl, properties, classDataForMethod) }
			WebTestClientJUnitMethodBodyBuilder.simpleName                | { Contract dsl -> new WebTestClientJUnitMethodBodyBuilder(dsl, properties, classDataForMethod) }
	}

	@Issue('#458')
	def 'should reference request from body when body is a string [#methodBuilderName]'() {
		given:
			Contract contractDsl = Contract.make {
				request {
					method 'GET'
					url '/mytest'
					body("""{ "name": "My name" }""")
				}
				response {
					status OK()
					body fromRequest().body('$.name')
				}
			}
			MethodBodyBuilder builder = methodBuilder(contractDsl)
			BlockBuilder blockBuilder = new BlockBuilder(' ')
		when:
			builder.appendTo(blockBuilder)
		then:
			String test = blockBuilder.toString()
			SyntaxChecker.tryToCompileWithoutCompileStatic(methodBuilderName, test)
			responseAsserter(test)
		and:
			stubMappingIsValidWireMockStub(contractDsl)
		where:
			methodBuilderName                                             | methodBuilder                                                                               | responseAsserter
			HttpSpockMethodRequestProcessingBodyBuilder.simpleName        | { Contract dsl -> new HttpSpockMethodRequestProcessingBodyBuilder(dsl, properties, classDataForMethod) }        | { String string -> string.contains('responseBody == "My name"') }
			MockMvcJUnitMethodBodyBuilder.simpleName                      | { Contract dsl -> new MockMvcJUnitMethodBodyBuilder(dsl, properties, classDataForMethod) }                      | { String string -> string.contains('assertThat(responseBody).isEqualTo("My name");') }
			JaxRsClientSpockMethodRequestProcessingBodyBuilder.simpleName | { Contract dsl -> new JaxRsClientSpockMethodRequestProcessingBodyBuilder(dsl, properties, classDataForMethod) } | { String string -> string.contains('responseBody == "My name"') }
			JaxRsClientJUnitMethodBodyBuilder.simpleName                  | { Contract dsl -> new JaxRsClientJUnitMethodBodyBuilder(dsl, properties, classDataForMethod) }                  | { String string -> string.contains('assertThat(responseBody).isEqualTo("My name");') }
			WebTestClientJUnitMethodBodyBuilder.simpleName                | { Contract dsl -> new WebTestClientJUnitMethodBodyBuilder(dsl, properties, classDataForMethod) }                | { String string -> string.contains('assertThat(responseBody).isEqualTo("My name");') }
	}

	@Issue('#559')
	def 'should reference request from body without escaping of non-string [#methodBuilderName]'() {
		given:
			Contract contractDsl = Contract.make {
				request {
					method 'GET'
					url('/mytest') {
						queryParameters {
							parameter('foo', 'bar')
							parameter('number', 1)
						}
					}
					body("""{ "name": "My name" }""")
				}
				response {
					status OK()
					body(
							foo: fromRequest().query('foo'),
							number: fromRequest().query('number')
					)
				}
			}
			MethodBodyBuilder builder = methodBuilder(contractDsl)
			BlockBuilder blockBuilder = new BlockBuilder(" ")
		when:
			builder.appendTo(blockBuilder)
		then:
			String test = blockBuilder.toString()
			SyntaxChecker.tryToCompileWithoutCompileStatic(methodBuilderName, test)
			test.contains('''assertThatJson(parsedJson).field("['foo']").isEqualTo("bar")''')
			test.contains('''assertThatJson(parsedJson).field("['number']").isEqualTo(1)''')
		and:
			stubMappingIsValidWireMockStub(contractDsl)
		where:
			methodBuilderName                                             | methodBuilder
			HttpSpockMethodRequestProcessingBodyBuilder.simpleName        | { Contract dsl -> new HttpSpockMethodRequestProcessingBodyBuilder(dsl, properties, classDataForMethod) }
			MockMvcJUnitMethodBodyBuilder.simpleName                      | { Contract dsl -> new MockMvcJUnitMethodBodyBuilder(dsl, properties, classDataForMethod) }
			JaxRsClientSpockMethodRequestProcessingBodyBuilder.simpleName | { Contract dsl -> new JaxRsClientSpockMethodRequestProcessingBodyBuilder(dsl, properties, classDataForMethod) }
			JaxRsClientJUnitMethodBodyBuilder.simpleName                  | { Contract dsl -> new JaxRsClientJUnitMethodBodyBuilder(dsl, properties, classDataForMethod) }
			WebTestClientJUnitMethodBodyBuilder.simpleName                | { Contract dsl -> new WebTestClientJUnitMethodBodyBuilder(dsl, properties, classDataForMethod) }
	}

	@Issue('#702')
	def 'should generate proper type for large numbers [#methodBuilderName]'() {
		given:
			Contract contractDsl = Contract.make {
				request {
					method 'PUT'
					urlPath '/example/create'
					headers {
						contentType applicationJson()
					}
					body(
							[
									"name"      : $(consumer(~/.+/), producer('string-1')),
									"updatedTs" : $(consumer(regex(~/1531916906000/).asLong())),
									"isDisabled": $(consumer(regex(anyBoolean())), producer(true))
							]
					)
				}

				response {
					status 200
					headers {
						contentType applicationJsonUtf8()
					}
					body(
							[
									"id"        : $(consumer(2222L), producer(~/\d+/)),
									"name"      : fromRequest().body('name'),
									"updatedTs" : fromRequest().body('updatedTs'),
									"isDisabled": fromRequest().body('isDisabled')
							]
					)
				}
			}
			MethodBodyBuilder builder = methodBuilder(contractDsl)
			BlockBuilder blockBuilder = new BlockBuilder(" ")
		when:
			builder.appendTo(blockBuilder)
		then:
			String test = blockBuilder.toString()
			SyntaxChecker.tryToCompileWithoutCompileStatic(methodBuilderName, test)
			test.contains('''assertThatJson(parsedJson).field("['updatedTs']").isEqualTo(1531916906000L)''')
			!test.contains('''"updatedTs":"1531916906000"''')
		and:
			stubMappingIsValidWireMockStub(contractDsl)
		where:
			methodBuilderName                                             | methodBuilder
			HttpSpockMethodRequestProcessingBodyBuilder.simpleName        | { Contract dsl -> new HttpSpockMethodRequestProcessingBodyBuilder(dsl, properties, classDataForMethod) }
			MockMvcJUnitMethodBodyBuilder.simpleName                      | { Contract dsl -> new MockMvcJUnitMethodBodyBuilder(dsl, properties, classDataForMethod) }
			JaxRsClientSpockMethodRequestProcessingBodyBuilder.simpleName | { Contract dsl -> new JaxRsClientSpockMethodRequestProcessingBodyBuilder(dsl, properties, classDataForMethod) }
			JaxRsClientJUnitMethodBodyBuilder.simpleName                  | { Contract dsl -> new JaxRsClientJUnitMethodBodyBuilder(dsl, properties, classDataForMethod) }
			WebTestClientJUnitMethodBodyBuilder.simpleName                | { Contract dsl -> new WebTestClientJUnitMethodBodyBuilder(dsl, properties, classDataForMethod) }
	}

	@Issue('#465')
	def "should work for '/' url for [#methodBuilderName]"() {
		given:
			Contract contractDsl = Contract.make {
				description("""
				Represents a request to the shouldReturnName service
				
				given:
					a request to the shouldReturnName service
				when:
					it is a GET
				then:
					return Ryan
				""")
				request {
					method 'GET'
					url '/'
				}
				response {
					status OK()
					body('Ryan')
					headers {
						contentType(textHtml())
					}
				}
			}
			MethodBodyBuilder builder = methodBuilder(contractDsl)
			BlockBuilder blockBuilder = new BlockBuilder(" ")
		when:
			builder.appendTo(blockBuilder)
			String test = blockBuilder.toString()
		then:
			SyntaxChecker.tryToCompileWithoutCompileStatic(methodBuilderName, test)
		and:
			stubMappingIsValidWireMockStub(contractDsl)
		where:
			methodBuilderName                                             | methodBuilder
			HttpSpockMethodRequestProcessingBodyBuilder.simpleName        | { Contract dsl -> new HttpSpockMethodRequestProcessingBodyBuilder(dsl, properties, classDataForMethod) }
			MockMvcJUnitMethodBodyBuilder.simpleName                      | { Contract dsl -> new MockMvcJUnitMethodBodyBuilder(dsl, properties, classDataForMethod) }
			JaxRsClientSpockMethodRequestProcessingBodyBuilder.simpleName | { Contract dsl -> new JaxRsClientSpockMethodRequestProcessingBodyBuilder(dsl, properties, classDataForMethod) }
			JaxRsClientJUnitMethodBodyBuilder.simpleName                  | { Contract dsl -> new JaxRsClientJUnitMethodBodyBuilder(dsl, properties, classDataForMethod) }
			WebTestClientJUnitMethodBodyBuilder.simpleName                | { Contract dsl -> new WebTestClientJUnitMethodBodyBuilder(dsl, properties, classDataForMethod) }
	}

	def 'should use fixed delay milliseconds in the generated test [#methodBuilderName]'() {
		given:
			Contract contractDsl = Contract.make {
				request {
					method GET()
					url 'test'
				}
				response {
					status OK()
					async()
					fixedDelayMilliseconds(10000)
					body(a: 'foo')
				}
			}
			MethodBodyBuilder builder = methodBuilder(contractDsl)
			BlockBuilder blockBuilder = new BlockBuilder(" ")
		when:
			builder.appendTo(blockBuilder)
		then:
			blockBuilder.toString().contains(""".timeout(10000)""")
		and:
			SyntaxChecker.tryToCompile(methodBuilderName, blockBuilder.toString())
		and:
			stubMappingIsValidWireMockStub(contractDsl)
		where:
			methodBuilderName                                      | methodBuilder
			HttpSpockMethodRequestProcessingBodyBuilder.simpleName | { Contract dsl -> new HttpSpockMethodRequestProcessingBodyBuilder(dsl, properties, classDataForMethod) }
			MockMvcJUnitMethodBodyBuilder.simpleName               | { Contract dsl -> new MockMvcJUnitMethodBodyBuilder(dsl, properties, classDataForMethod) }
	}

	@Issue('#493')
	def 'should not escape a form URL encoded request body [#methodBuilderName]'() {
		given:
			Contract contractDsl = Contract.make {
				request {
					method 'POST'
					url '/api/form-endpoint'
					headers {
						header("Content-Type": 'application/x-www-form-urlencoded')
					}
					body('a=abc&b=123')
				}
				response {
					status OK()
				}
			}
			MethodBodyBuilder builder = methodBuilder(contractDsl)
			BlockBuilder blockBuilder = new BlockBuilder(' ')
		when:
			builder.appendTo(blockBuilder)
		then:
			String test = blockBuilder.toString()
			SyntaxChecker.tryToCompileWithoutCompileStatic(methodBuilderName, test)
			!test.contains('a=abc&amp;b=123')
		and:
			stubMappingIsValidWireMockStub(contractDsl)
		where:
			methodBuilderName                                             | methodBuilder
			HttpSpockMethodRequestProcessingBodyBuilder.simpleName        | { Contract dsl -> new HttpSpockMethodRequestProcessingBodyBuilder(dsl, properties, classDataForMethod) }
			MockMvcJUnitMethodBodyBuilder.simpleName                      | { Contract dsl -> new MockMvcJUnitMethodBodyBuilder(dsl, properties, classDataForMethod) }
			JaxRsClientSpockMethodRequestProcessingBodyBuilder.simpleName | { Contract dsl -> new JaxRsClientSpockMethodRequestProcessingBodyBuilder(dsl, properties, classDataForMethod) }
			JaxRsClientJUnitMethodBodyBuilder.simpleName                  | { Contract dsl -> new JaxRsClientJUnitMethodBodyBuilder(dsl, properties, classDataForMethod) }
			WebTestClientJUnitMethodBodyBuilder.simpleName                | { Contract dsl -> new WebTestClientJUnitMethodBodyBuilder(dsl, properties, classDataForMethod) }
	}

	@Issue('#578')
	def 'should work for form parameters [#methodBuilderName]'() {
		given:
			Contract contractDsl = Contract.make {
				request {
					method POST()
					urlPath('/oauth/token')
					headers {
						header(authorization(), anyNonBlankString())
						header(contentType(), applicationFormUrlencoded())
						header(accept(), applicationJson())
					}
					body([
							username  : 'user',
							password  : 'password',
							grant_type: 'password'
					])
				}
				response {
					status 200
					headers {
						header(contentType(), applicationJson())
					}
					body([
							refresh_token: 'RANDOM_REFRESH_TOKEN',
							access_token : 'RANDOM_ACCESS_TOKEN',
							token_type   : 'bearer',
							expires_in   : 3600,
							scope        : ['task'],
							user         : [
									id      : 1,
									username: 'user',
									name    : 'User'
							]
					])
				}
			}
			MethodBodyBuilder builder = methodBuilder(contractDsl)
			BlockBuilder blockBuilder = new BlockBuilder(" ")
		when:
			builder.appendTo(blockBuilder)
		then:
			String test = blockBuilder.toString()
			SyntaxChecker.tryToCompileWithoutCompileStatic(methodBuilderName, test)
			test.contains('username=user&password=password&grant_type=password')
		and:
			stubMappingIsValidWireMockStub(contractDsl)
		where:
			methodBuilderName                                             | methodBuilder
			HttpSpockMethodRequestProcessingBodyBuilder.simpleName        | { Contract dsl -> new HttpSpockMethodRequestProcessingBodyBuilder(dsl, properties, classDataForMethod) }
			MockMvcJUnitMethodBodyBuilder.simpleName                      | { Contract dsl -> new MockMvcJUnitMethodBodyBuilder(dsl, properties, classDataForMethod) }
			JaxRsClientSpockMethodRequestProcessingBodyBuilder.simpleName | { Contract dsl -> new JaxRsClientSpockMethodRequestProcessingBodyBuilder(dsl, properties, classDataForMethod) }
			JaxRsClientJUnitMethodBodyBuilder.simpleName                  | { Contract dsl -> new JaxRsClientJUnitMethodBodyBuilder(dsl, properties, classDataForMethod) }
			WebTestClientJUnitMethodBodyBuilder.simpleName                | { Contract dsl -> new WebTestClientJUnitMethodBodyBuilder(dsl, properties, classDataForMethod) }
	}

	@Issue('#493')
	def 'should not escape a form URL encoded request body another try [#methodBuilderName]'() {
		given:
			Contract contractDsl = Contract.make {
				request {
					method POST()
					urlPath('/oauth/token')
					headers {
						header(authorization(), anyNonBlankString())
						header(contentType(), 'application/x-www-form-urlencoded; charset=UTF-8')
						header(accept(), anyNonBlankString())
					}
					body('username=user&password=password&grant_type=password')
				}
				response {
					status 200
					headers {
						header(contentType(), applicationJsonUtf8())
					}
					body([
							refresh_token: 'RANDOM_REFRESH_TOKEN',
							access_token : 'RANDOM_ACCESS_TOKEN',
							token_type   : 'bearer',
							expires_in   : 3600,
							scope        : ['task'],
							user         : [
									id      : 1,
									username: 'user',
									name    : 'User'
							]
					])
				}
			}
			MethodBodyBuilder builder = methodBuilder(contractDsl)
			BlockBuilder blockBuilder = new BlockBuilder(' ')
		when:
			builder.appendTo(blockBuilder)
		then:
			String test = blockBuilder.toString()
			SyntaxChecker.tryToCompileWithoutCompileStatic(methodBuilderName, test)
			!test.contains('&amp;')
		and:
			stubMappingIsValidWireMockStub(contractDsl)
		where:
			methodBuilderName                                             | methodBuilder
			HttpSpockMethodRequestProcessingBodyBuilder.simpleName        | { Contract dsl -> new HttpSpockMethodRequestProcessingBodyBuilder(dsl, properties, classDataForMethod) }
			MockMvcJUnitMethodBodyBuilder.simpleName                      | { Contract dsl -> new MockMvcJUnitMethodBodyBuilder(dsl, properties, classDataForMethod) }
			JaxRsClientSpockMethodRequestProcessingBodyBuilder.simpleName | { Contract dsl -> new JaxRsClientSpockMethodRequestProcessingBodyBuilder(dsl, properties, classDataForMethod) }
			JaxRsClientJUnitMethodBodyBuilder.simpleName                  | { Contract dsl -> new JaxRsClientJUnitMethodBodyBuilder(dsl, properties, classDataForMethod) }
			WebTestClientJUnitMethodBodyBuilder.simpleName                | { Contract dsl -> new WebTestClientJUnitMethodBodyBuilder(dsl, properties, classDataForMethod) }
	}

	def 'should work with files that have new lines [#methodBuilderName]'() {
		given:
			Contract contractDsl = Contract.make {
				request {
					method('PUT')
					headers {
						contentType(applicationJson())
					}
					body(file("classpath/request.json"))
					url("/1")
				}
				response {
					status OK()
					body(file("classpath/response.json"))
					headers {
						contentType(applicationJson())
					}
				}
			}
			MethodBodyBuilder builder = methodBuilder(contractDsl)
			BlockBuilder blockBuilder = new BlockBuilder(' ')
		when:
			builder.appendTo(blockBuilder)
		then:
			String test = blockBuilder.toString()
			SyntaxChecker.tryToCompileWithoutCompileStatic(methodBuilderName, test)
			test.contains('''assertThatJson(parsedJson).field("['status']").isEqualTo("RESPONSE")''')
		and:
			stubMappingIsValidWireMockStub(contractDsl)
		where:
			methodBuilderName                                             | methodBuilder
			HttpSpockMethodRequestProcessingBodyBuilder.simpleName        | { Contract dsl -> new HttpSpockMethodRequestProcessingBodyBuilder(dsl, properties, classDataForMethod) }
			MockMvcJUnitMethodBodyBuilder.simpleName                      | { Contract dsl -> new MockMvcJUnitMethodBodyBuilder(dsl, properties, classDataForMethod) }
			JaxRsClientSpockMethodRequestProcessingBodyBuilder.simpleName | { Contract dsl -> new JaxRsClientSpockMethodRequestProcessingBodyBuilder(dsl, properties, classDataForMethod) }
			JaxRsClientJUnitMethodBodyBuilder.simpleName                  | { Contract dsl -> new JaxRsClientJUnitMethodBodyBuilder(dsl, properties, classDataForMethod) }
			WebTestClientJUnitMethodBodyBuilder.simpleName                | { Contract dsl -> new WebTestClientJUnitMethodBodyBuilder(dsl, properties, classDataForMethod) }
	}


	@Issue('#509')
	def 'classToCheck() should return class of object'() {
		given:
			Contract contractDsl = Contract.make {
				request {
					method 'POST'
					url '/api/users'
				}
				response {
					status OK()
				}
			}
			MethodBodyBuilder builder = methodBuilder(contractDsl)
		when:
			Map<String, String> map = new LinkedHashMap<>()
			Integer number = Integer.valueOf(42)
			List<String> list = new ArrayList<>()
			Set<String> set = new HashSet<>()
		then:
			builder.classToCheck(map) == Map.class
		and:
			builder.classToCheck(number) == Integer.class
		and:
			builder.classToCheck(list) == List.class
		and:
			builder.classToCheck(set) == Set.class
		where:
			methodBuilderName                                             | methodBuilder
			HttpSpockMethodRequestProcessingBodyBuilder.simpleName        | { Contract dsl -> new HttpSpockMethodRequestProcessingBodyBuilder(dsl, properties, classDataForMethod) }
			MockMvcJUnitMethodBodyBuilder.simpleName                      | { Contract dsl -> new MockMvcJUnitMethodBodyBuilder(dsl, properties, classDataForMethod) }
			JaxRsClientSpockMethodRequestProcessingBodyBuilder.simpleName | { Contract dsl -> new JaxRsClientSpockMethodRequestProcessingBodyBuilder(dsl, properties, classDataForMethod) }
			JaxRsClientJUnitMethodBodyBuilder.simpleName                  | { Contract dsl -> new JaxRsClientJUnitMethodBodyBuilder(dsl, properties, classDataForMethod) }
			WebTestClientJUnitMethodBodyBuilder.simpleName                | { Contract dsl -> new WebTestClientJUnitMethodBodyBuilder(dsl, properties, classDataForMethod) }
	}

	def 'should assert null values without matchers [#methodBuilderName]'() {
		given:
			Contract contractDsl = Contract.make {
				request {
					method GET()
					url 'test'
				}
				response {
					status OK()
					body([
							nullValue: null
					])
				}
			}
			MethodBodyBuilder builder = methodBuilder(contractDsl)
			BlockBuilder blockBuilder = new BlockBuilder(" ")
		when:
			builder.appendTo(blockBuilder)
		then:
			blockBuilder.toString().contains("""assertThatJson(parsedJson).field("['nullValue']").isNull()""")
		and:
			SyntaxChecker.tryToCompileWithoutCompileStatic(methodBuilderName, blockBuilder.toString())
		and:
			stubMappingIsValidWireMockStub(contractDsl)
		where:
			methodBuilderName                                             | methodBuilder
			HttpSpockMethodRequestProcessingBodyBuilder.simpleName        | { Contract dsl -> new HttpSpockMethodRequestProcessingBodyBuilder(dsl, properties, classDataForMethod) }
			MockMvcJUnitMethodBodyBuilder.simpleName                      | { Contract dsl -> new MockMvcJUnitMethodBodyBuilder(dsl, properties, classDataForMethod) }
			JaxRsClientSpockMethodRequestProcessingBodyBuilder.simpleName | { Contract dsl -> new JaxRsClientSpockMethodRequestProcessingBodyBuilder(dsl, properties, classDataForMethod) }
			JaxRsClientJUnitMethodBodyBuilder.simpleName                  | { Contract dsl -> new JaxRsClientJUnitMethodBodyBuilder(dsl, properties, classDataForMethod) }
			WebTestClientJUnitMethodBodyBuilder.simpleName                | { Contract dsl -> new WebTestClientJUnitMethodBodyBuilder(dsl, properties, classDataForMethod) }
	}

	def 'should not escape a regex pattern when matching raw body value [#methodBuilderName]'() {
		def pattern = "\\d+\\w?"
		def escapedPattern = "\\\\d+\\\\w?"

		given:
			Contract contractDsl = Contract.make {
				request {
					method 'GET'
					url '/api/arbitrary-url'
				}
				response {
					status OK()
					body(value(stub("1"), test(regex(pattern))))
				}
			}
			MethodBodyBuilder builder = methodBuilder(contractDsl)
			BlockBuilder blockBuilder = new BlockBuilder(" ")
		when:
			builder.appendTo(blockBuilder)
		then:
			String test = blockBuilder.toString()
			test.contains(escapedPattern)
		where:
			methodBuilderName                                             | methodBuilder
			HttpSpockMethodRequestProcessingBodyBuilder.simpleName        | { Contract dsl -> new HttpSpockMethodRequestProcessingBodyBuilder(dsl, properties, classDataForMethod) }
			MockMvcJUnitMethodBodyBuilder.simpleName                      | { Contract dsl -> new MockMvcJUnitMethodBodyBuilder(dsl, properties, classDataForMethod) }
			JaxRsClientSpockMethodRequestProcessingBodyBuilder.simpleName | { Contract dsl -> new JaxRsClientSpockMethodRequestProcessingBodyBuilder(dsl, properties, classDataForMethod) }
			JaxRsClientJUnitMethodBodyBuilder.simpleName                  | { Contract dsl -> new JaxRsClientJUnitMethodBodyBuilder(dsl, properties, classDataForMethod) }
			WebTestClientJUnitMethodBodyBuilder.simpleName                | { Contract dsl -> new WebTestClientJUnitMethodBodyBuilder(dsl, properties, classDataForMethod) }
	}

<<<<<<< HEAD
	@Issue("#664")
	def 'should work with binary payload for [#methodBuilderName]'() {
		given:
			File root = new File("src/test/resources/body_builder/")
			Contract contract = ContractVerifierDslConverter.convertAsCollection(root,
					new File(root, "worksWithPdf.groovy")).first()
			MethodBodyBuilder builder = methodBuilder(contract)
=======
	@Issue("#797")
	def "should not create an unnecessary empty collection check [#methodBuilderName]"() {
		given:
			Contract contractDsl = Contract.make {
				name("get_new_toy_specs")
				request {
					description("""
            Given: A new toy request is submitted
            When: I receive the response
            Then: I would receive the toy specs
        """)
					method 'GET'
					urlPath ('/toys') {
						queryParameters {
							parameter 'uuid': 'd4d724c4-e36e-4fd2-9baa-af7f5df17399'
						}
					}
				}
				response {
					status 200
					body([
							toyUuid: "d4d724c4-e36e-4fd2-9baa-af7f5df17399",
							toyDescription: [
									name: "Super Whiz Bang Toy",
									stockNum: 1234,
									manufacturer: "Toy Comp",
							],
							toyDetails: [
									[
											inventory: 42,
											description: "Toy of the year!!",
											dimensions: [
													height: 45.8,
													weight: 12.3,
													width: 8.6,
													length: 9.3
											]
									]
							]
					])
					bodyMatchers {
						//toyDescription checks
						jsonPath('$.toyDetails[*].dimensions.height', byRegex(nonBlank()))
						jsonPath('$.toyDetails[*].dimensions.weight', byRegex(nonBlank()))
						jsonPath('$.toyDetails[*].dimensions.width', byRegex(nonBlank()))
						jsonPath('$.toyDetails[*].dimensions.length', byRegex(nonBlank()))
					}
					headers {
						contentType(applicationJson())
					}
				}
			}
			MethodBodyBuilder builder = methodBuilder(contractDsl)
>>>>>>> 16e5f1bd
			BlockBuilder blockBuilder = new BlockBuilder(" ")
		when:
			builder.appendTo(blockBuilder)
		then:
			String test = blockBuilder.toString()
<<<<<<< HEAD
			requestMatcher(test)
			responseMatcher(test)
			SyntaxChecker.tryToCompile(methodBuilderName, test)
		where:
			methodBuilderName                                             | methodBuilder                                                                                                   | requestMatcher | responseMatcher
			HttpSpockMethodRequestProcessingBodyBuilder.simpleName        | { Contract dsl -> new HttpSpockMethodRequestProcessingBodyBuilder(dsl, properties, classDataForMethod) }        | { String string ->
				string.contains('.body(fileToBytes(this, "some_method_request_request.pdf"))')
			}                                                                                                                                                                                                | { String string ->
				string.contains('response.body.asByteArray() == fileToBytes(this, "some_method_response_response.pdf")')
			}
			MockMvcJUnitMethodBodyBuilder.simpleName                      | { Contract dsl -> new MockMvcJUnitMethodBodyBuilder(dsl, properties, classDataForMethod) }                      | { String string ->
				string.contains('.body(fileToBytes(this, "some_method_request_request.pdf"));')
			}                                                                                                                                                                                                | { String string ->
				string.contains('assertThat(response.getBody().asByteArray()).isEqualTo(fileToBytes(this, "some_method_response_response.pdf"));')
			}
			JaxRsClientSpockMethodRequestProcessingBodyBuilder.simpleName | { Contract dsl -> new JaxRsClientSpockMethodRequestProcessingBodyBuilder(dsl, properties, classDataForMethod) } | { String string ->
				string.contains('entity(fileToBytes(this, "some_method_request_request.pdf")')
			}                                                                                                                                                                                                | { String string ->
				string.contains('response.readEntity(byte[]) == fileToBytes(this, "some_method_response_response.pdf")')
			}
			JaxRsClientJUnitMethodBodyBuilder.simpleName                  | { Contract dsl -> new JaxRsClientJUnitMethodBodyBuilder(dsl, properties, classDataForMethod) }                  | { String string ->
				string.contains('entity(fileToBytes(this, "some_method_request_request.pdf")')
			}                                                                                                                                                                                                | { String string ->
				string.contains('assertThat(response.readEntity(byte[].class)).isEqualTo(fileToBytes(this, "some_method_response_response.pdf"));')
			}
			WebTestClientJUnitMethodBodyBuilder.simpleName                | { Contract dsl -> new WebTestClientJUnitMethodBodyBuilder(dsl, properties, classDataForMethod) }                | { String string ->
				string.contains('.body(fileToBytes(this, "some_method_request_request.pdf"));')
			}                                                                                                                                                                                                | { String string ->
				string.contains('assertThat(response.getBody().asByteArray()).isEqualTo(fileToBytes(this, "some_method_response_response.pdf"));')
			}
	}
=======
			SyntaxChecker.tryToCompileWithoutCompileStatic(methodBuilderName, test)
			!test.contains('''assertThatJson(parsedJson).array("['toyDetails']").field("['dimensions']").isEmpty()''')
		and:
			stubMappingIsValidWireMockStub(contractDsl)
		where:
			methodBuilderName                                    | methodBuilder
			"MockMvcSpockMethodBuilder"                          | { Contract dsl -> new MockMvcSpockMethodRequestProcessingBodyBuilder(dsl, properties) }
			"MockMvcJUnitMethodBuilder"                          | { Contract dsl -> new MockMvcJUnitMethodBodyBuilder(dsl, properties) }
			"JaxRsClientSpockMethodRequestProcessingBodyBuilder" | { Contract dsl -> new JaxRsClientSpockMethodRequestProcessingBodyBuilder(dsl, properties) }
			"JaxRsClientJUnitMethodBodyBuilder"                  | { Contract dsl -> new JaxRsClientJUnitMethodBodyBuilder(dsl, properties) }
	}

>>>>>>> 16e5f1bd
}<|MERGE_RESOLUTION|>--- conflicted
+++ resolved
@@ -924,7 +924,6 @@
 			WebTestClientJUnitMethodBodyBuilder.simpleName                | { Contract dsl -> new WebTestClientJUnitMethodBodyBuilder(dsl, properties, classDataForMethod) }
 	}
 
-<<<<<<< HEAD
 	@Issue("#664")
 	def 'should work with binary payload for [#methodBuilderName]'() {
 		given:
@@ -932,7 +931,43 @@
 			Contract contract = ContractVerifierDslConverter.convertAsCollection(root,
 					new File(root, "worksWithPdf.groovy")).first()
 			MethodBodyBuilder builder = methodBuilder(contract)
-=======
+			BlockBuilder blockBuilder = new BlockBuilder(" ")
+		when:
+			builder.appendTo(blockBuilder)
+		then:
+			String test = blockBuilder.toString()
+			requestMatcher(test)
+			responseMatcher(test)
+			SyntaxChecker.tryToCompile(methodBuilderName, test)
+		where:
+			methodBuilderName                                             | methodBuilder                                                                                                   | requestMatcher | responseMatcher
+			HttpSpockMethodRequestProcessingBodyBuilder.simpleName        | { Contract dsl -> new HttpSpockMethodRequestProcessingBodyBuilder(dsl, properties, classDataForMethod) }        | { String string ->
+				string.contains('.body(fileToBytes(this, "some_method_request_request.pdf"))')
+			}                                                                                                                                                                                                | { String string ->
+				string.contains('response.body.asByteArray() == fileToBytes(this, "some_method_response_response.pdf")')
+			}
+			MockMvcJUnitMethodBodyBuilder.simpleName                      | { Contract dsl -> new MockMvcJUnitMethodBodyBuilder(dsl, properties, classDataForMethod) }                      | { String string ->
+				string.contains('.body(fileToBytes(this, "some_method_request_request.pdf"));')
+			}                                                                                                                                                                                                | { String string ->
+				string.contains('assertThat(response.getBody().asByteArray()).isEqualTo(fileToBytes(this, "some_method_response_response.pdf"));')
+			}
+			JaxRsClientSpockMethodRequestProcessingBodyBuilder.simpleName | { Contract dsl -> new JaxRsClientSpockMethodRequestProcessingBodyBuilder(dsl, properties, classDataForMethod) } | { String string ->
+				string.contains('entity(fileToBytes(this, "some_method_request_request.pdf")')
+			}                                                                                                                                                                                                | { String string ->
+				string.contains('response.readEntity(byte[]) == fileToBytes(this, "some_method_response_response.pdf")')
+			}
+			JaxRsClientJUnitMethodBodyBuilder.simpleName                  | { Contract dsl -> new JaxRsClientJUnitMethodBodyBuilder(dsl, properties, classDataForMethod) }                  | { String string ->
+				string.contains('entity(fileToBytes(this, "some_method_request_request.pdf")')
+			}                                                                                                                                                                                                | { String string ->
+				string.contains('assertThat(response.readEntity(byte[].class)).isEqualTo(fileToBytes(this, "some_method_response_response.pdf"));')
+			}
+			WebTestClientJUnitMethodBodyBuilder.simpleName                | { Contract dsl -> new WebTestClientJUnitMethodBodyBuilder(dsl, properties, classDataForMethod) }                | { String string ->
+				string.contains('.body(fileToBytes(this, "some_method_request_request.pdf"));')
+			}                                                                                                                                                                                                | { String string ->
+				string.contains('assertThat(response.getBody().asByteArray()).isEqualTo(fileToBytes(this, "some_method_response_response.pdf"));')
+			}
+	}
+
 	@Issue("#797")
 	def "should not create an unnecessary empty collection check [#methodBuilderName]"() {
 		given:
@@ -986,45 +1021,11 @@
 				}
 			}
 			MethodBodyBuilder builder = methodBuilder(contractDsl)
->>>>>>> 16e5f1bd
 			BlockBuilder blockBuilder = new BlockBuilder(" ")
 		when:
 			builder.appendTo(blockBuilder)
 		then:
 			String test = blockBuilder.toString()
-<<<<<<< HEAD
-			requestMatcher(test)
-			responseMatcher(test)
-			SyntaxChecker.tryToCompile(methodBuilderName, test)
-		where:
-			methodBuilderName                                             | methodBuilder                                                                                                   | requestMatcher | responseMatcher
-			HttpSpockMethodRequestProcessingBodyBuilder.simpleName        | { Contract dsl -> new HttpSpockMethodRequestProcessingBodyBuilder(dsl, properties, classDataForMethod) }        | { String string ->
-				string.contains('.body(fileToBytes(this, "some_method_request_request.pdf"))')
-			}                                                                                                                                                                                                | { String string ->
-				string.contains('response.body.asByteArray() == fileToBytes(this, "some_method_response_response.pdf")')
-			}
-			MockMvcJUnitMethodBodyBuilder.simpleName                      | { Contract dsl -> new MockMvcJUnitMethodBodyBuilder(dsl, properties, classDataForMethod) }                      | { String string ->
-				string.contains('.body(fileToBytes(this, "some_method_request_request.pdf"));')
-			}                                                                                                                                                                                                | { String string ->
-				string.contains('assertThat(response.getBody().asByteArray()).isEqualTo(fileToBytes(this, "some_method_response_response.pdf"));')
-			}
-			JaxRsClientSpockMethodRequestProcessingBodyBuilder.simpleName | { Contract dsl -> new JaxRsClientSpockMethodRequestProcessingBodyBuilder(dsl, properties, classDataForMethod) } | { String string ->
-				string.contains('entity(fileToBytes(this, "some_method_request_request.pdf")')
-			}                                                                                                                                                                                                | { String string ->
-				string.contains('response.readEntity(byte[]) == fileToBytes(this, "some_method_response_response.pdf")')
-			}
-			JaxRsClientJUnitMethodBodyBuilder.simpleName                  | { Contract dsl -> new JaxRsClientJUnitMethodBodyBuilder(dsl, properties, classDataForMethod) }                  | { String string ->
-				string.contains('entity(fileToBytes(this, "some_method_request_request.pdf")')
-			}                                                                                                                                                                                                | { String string ->
-				string.contains('assertThat(response.readEntity(byte[].class)).isEqualTo(fileToBytes(this, "some_method_response_response.pdf"));')
-			}
-			WebTestClientJUnitMethodBodyBuilder.simpleName                | { Contract dsl -> new WebTestClientJUnitMethodBodyBuilder(dsl, properties, classDataForMethod) }                | { String string ->
-				string.contains('.body(fileToBytes(this, "some_method_request_request.pdf"));')
-			}                                                                                                                                                                                                | { String string ->
-				string.contains('assertThat(response.getBody().asByteArray()).isEqualTo(fileToBytes(this, "some_method_response_response.pdf"));')
-			}
-	}
-=======
 			SyntaxChecker.tryToCompileWithoutCompileStatic(methodBuilderName, test)
 			!test.contains('''assertThatJson(parsedJson).array("['toyDetails']").field("['dimensions']").isEmpty()''')
 		and:
@@ -1037,5 +1038,4 @@
 			"JaxRsClientJUnitMethodBodyBuilder"                  | { Contract dsl -> new JaxRsClientJUnitMethodBodyBuilder(dsl, properties) }
 	}
 
->>>>>>> 16e5f1bd
 }