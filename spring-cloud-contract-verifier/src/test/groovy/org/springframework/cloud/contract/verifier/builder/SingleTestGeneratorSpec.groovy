--- conflicted
+++ resolved
@@ -40,26 +40,26 @@
 												   'import org.junit.FixMethodOrder;', 'import org.junit.Ignore;', 'import org.junit.Test;', 'import org.junit.runners.MethodSorters;',
 												   'import static com.toomuchcoding.jsonassert.JsonAssertion.assertThatJson;', 'import static com.jayway.restassured.module.mockmvc.RestAssuredMockMvc.*;',
 												   '@FixMethodOrder(MethodSorters.NAME_ASCENDING)', '@Test', '@Ignore', 'import com.jayway.restassured.module.mockmvc.specification.MockMvcRequestSpecification;',
-												   'import com.jayway.restassured.response.ResponseOptions;', 'import static org.assertj.core.api.Assertions.assertThat']
+												   'import com.jayway.restassured.response.ResponseOptions;', 'import static org.springframework.cloud.contract.verifier.assertion.SpringCloudContractAssertions.assertThat']
 
 	private static final List<String> mockMvcJUnitRestAssured3ClassStrings = ['import com.jayway.jsonpath.DocumentContext;', 'import com.jayway.jsonpath.JsonPath;',
 												   'import org.junit.FixMethodOrder;', 'import org.junit.Ignore;', 'import org.junit.Test;', 'import org.junit.runners.MethodSorters;',
 												   'import static com.toomuchcoding.jsonassert.JsonAssertion.assertThatJson;', 'import static io.restassured.module.mockmvc.RestAssuredMockMvc.*;',
 												   '@FixMethodOrder(MethodSorters.NAME_ASCENDING)', '@Test', '@Ignore', 'import io.restassured.module.mockmvc.specification.MockMvcRequestSpecification;',
-												   'import io.restassured.response.ResponseOptions;', 'import static org.assertj.core.api.Assertions.assertThat']
+												   'import io.restassured.response.ResponseOptions;', 'import static org.springframework.cloud.contract.verifier.assertion.SpringCloudContractAssertions.assertThat']
 
 
 	private static final List<String> explicitJUnitClassStrings = ['import com.jayway.jsonpath.DocumentContext;', 'import com.jayway.jsonpath.JsonPath;',
 													'import org.junit.FixMethodOrder;', 'import org.junit.Ignore;', 'import org.junit.Test;', 'import org.junit.runners.MethodSorters;',
 													'import static com.toomuchcoding.jsonassert.JsonAssertion.assertThatJson;', 'import static com.jayway.restassured.RestAssured.*;',
 													'@FixMethodOrder(MethodSorters.NAME_ASCENDING)', '@Test', '@Ignore', 'import com.jayway.restassured.specification.RequestSpecification;',
-													'import com.jayway.restassured.response.Response;', 'import static org.assertj.core.api.Assertions.assertThat']
+													'import com.jayway.restassured.response.Response;', 'import static org.springframework.cloud.contract.verifier.assertion.SpringCloudContractAssertions.assertThat']
 
 	private static final List<String> explicitJUnitRestAssured3ClassStrings = ['import com.jayway.jsonpath.DocumentContext;', 'import com.jayway.jsonpath.JsonPath;',
 													'import org.junit.FixMethodOrder;', 'import org.junit.Ignore;', 'import org.junit.Test;', 'import org.junit.runners.MethodSorters;',
 													'import static com.toomuchcoding.jsonassert.JsonAssertion.assertThatJson;', 'import static io.restassured.RestAssured.*;',
 													'@FixMethodOrder(MethodSorters.NAME_ASCENDING)', '@Test', '@Ignore', 'import io.restassured.specification.RequestSpecification;',
-													'import io.restassured.response.Response;', 'import static org.assertj.core.api.Assertions.assertThat']
+													'import io.restassured.response.Response;', 'import static org.springframework.cloud.contract.verifier.assertion.SpringCloudContractAssertions.assertThat']
 
 	private static final List<String> spockClassStrings = ['import com.jayway.jsonpath.DocumentContext', 'import com.jayway.jsonpath.JsonPath',
 											'import spock.lang.Ignore', 'import spock.lang.Specification', 'import spock.lang.Stepwise',
@@ -116,12 +116,8 @@
 		given:
 			ContractVerifierConfigProperties properties = new ContractVerifierConfigProperties()
 			properties.targetFramework = testFramework
-<<<<<<< HEAD
+			properties.testMode = mode
 			ContractMetadata contract = new ContractMetadata(file.toPath(), true, 1, 2, convertAsCollection(file))
-=======
-			properties.testMode = mode
-			ContractMetadata contract = new ContractMetadata(file.toPath(), true, 1, 2)
->>>>>>> 3b00f11e
 			contract.ignored >> true
 			contract.order >> 2
 			JavaTestGenerator testGenerator = new JavaTestGenerator()
@@ -149,7 +145,7 @@
 			ContractMetadata contract = new ContractMetadata(file.toPath(), true, 1, 2)
 			contract.ignored >> true
 			contract.order >> 2
-			SingleTestGenerator testGenerator = new SingleTestGenerator(properties, new ClassPresenceChecker() {
+			JavaTestGenerator testGenerator = new JavaTestGenerator(checker: new ClassPresenceChecker() {
 				@Override
 				boolean isClassPresent(String className) {
 					return true
@@ -157,7 +153,7 @@
 			})
 
 		when:
-			String clazz = testGenerator.buildClass([contract], "test", "test", 'com/foo')
+			String clazz = testGenerator.buildClass(properties, [contract], "test", "test", 'com/foo')
 
 		then:
 			classStrings.each { assert clazz.contains(it) }
@@ -221,7 +217,7 @@
 			ContractMetadata contract2 = new ContractMetadata(file2.toPath(), false, 1, null)
 			contract2.ignored >> false
 		and:
-		JavaTestGenerator testGenerator = new JavaTestGenerator()
+			JavaTestGenerator testGenerator = new JavaTestGenerator()
 
 		when:
 			String clazz = testGenerator.buildClass(properties, [contract, contract2], "test", "test", 'com/foo')
