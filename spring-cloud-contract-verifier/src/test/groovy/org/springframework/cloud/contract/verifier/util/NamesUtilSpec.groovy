/*
 * Copyright 2013-2019 the original author or authors.
 *
 * Licensed under the Apache License, Version 2.0 (the "License");
 * you may not use this file except in compliance with the License.
 * You may obtain a copy of the License at
 *
 *      http://www.apache.org/licenses/LICENSE-2.0
 *
 * Unless required by applicable law or agreed to in writing, software
 * distributed under the License is distributed on an "AS IS" BASIS,
 * WITHOUT WARRANTIES OR CONDITIONS OF ANY KIND, either express or implied.
 * See the License for the specific language governing permissions and
 * limitations under the License.
 */

package org.springframework.cloud.contract.verifier.util

import org.junit.Rule
import org.junit.rules.TemporaryFolder
import spock.lang.Specification

import org.springframework.util.FileSystemUtils
<<<<<<< HEAD
=======

>>>>>>> 8bbe6945
/**
 * @author Marcin Grzejszczak
 */
class NamesUtilSpec extends Specification {

<<<<<<< HEAD
	@Rule TemporaryFolder folder = new TemporaryFolder()
=======
	@Rule
	TemporaryFolder folder = new TemporaryFolder()
>>>>>>> 8bbe6945

	def "should return the whole string before the last one"() {
		given:
			String string = "a.b.c.d.e"
		expect:
			NamesUtil.beforeLast(string, ".") == "a.b.c.d"
	}

	def "should return empty string when no token was found for before last"() {
		given:
			String string = "a.b.c.d.e"
		expect:
			NamesUtil.beforeLast(string, "/") == ""
	}

	def "should return first token after the last one"() {
		given:
			String string = "a.b.c.d.e"
		expect:
			NamesUtil.afterLast(string, ".") == "e"
	}

	def "should return the input string when no token was found for after last"() {
		given:
			String string = "a.b.c.d.e"
		expect:
			NamesUtil.afterLast(string, "/") == string
	}

	def "should return first token after the last dot"() {
		given:
			String string = "a.b.c.d.e"
		expect:
			NamesUtil.afterLastDot(string) == "e"
	}

	def "should return the input string when no token was found for after last dot"() {
		given:
			String string = "abcde"
		expect:
			NamesUtil.afterLastDot(string) == string
	}

	def "should return camel case version of a string"() {
		given:
			String string = "BlaBlaBla"
		expect:
			NamesUtil.camelCase(string) == "blaBlaBla"
	}

	def "should return capitalized version of a string"() {
		given:
			String string = "blaBlaBla"
		expect:
			NamesUtil.capitalize(string) == "BlaBlaBla"
	}

	def "should return all text to last dot"() {
		given:
			String string = "a.b.c.d.e"
		expect:
			NamesUtil.toLastDot(string) == "a.b.c.d"
	}

	def "should return the input string when no token was found for to last dot"() {
		given:
			String string = "abcde"
		expect:
			NamesUtil.toLastDot(string) == string
	}

	def "should convert a package notation to directory"() {
		given:
			String string = "a.b.c.d.e"
		expect:
			NamesUtil.packageToDirectory(string) == "a/b/c/d/e".replace("/", File.separator)
	}

	def "should convert a directory notation to package"() {
		given:
			String string = "a/b/c/d/e".replace("/", File.separator)
		expect:
			NamesUtil.directoryToPackage(string) == "a.b.c.d.e"
	}

	def "should convert a directory notation to package when folder is a digit"() {
		given:
			String string = "a/b/c/1.0.0/e".replace("/", File.separator)
		expect:
			NamesUtil.directoryToPackage(string) == "a.b.c._1_0_0.e"
	}

	def "should convert a directory notation to package when folder is only a digit"() {
		given:
			String string = "1.0.0"
		expect:
			NamesUtil.directoryToPackage(string) == "_1_0_0"
	}

	def "should convert all illegal package chars to legal ones"() {
		given:
			String string = "a-b c.1.0.x+d1174dd"
		expect:
			NamesUtil.convertIllegalPackageChars(string) == "a_b_c_1_0_x_d1174dd"
	}

	def "should convert all illegal method chars to legal ones"() {
		given:
			String string = '10a-b c.1.0.x+d1174$dd'
		expect:
			NamesUtil.convertIllegalMethodNameChars(string) == '10a_b_c_1_0_x_d1174$dd'
	}

	def "should recursively convert the names of folders to package names"() {
		given:
			File tmp = folder.newFolder()
			URL resource = getClass().getResource("/prependFolderName")
			File folder = new File(resource.toURI())
			FileSystemUtils.copyRecursively(folder, tmp)
		when:
			NamesUtil.recrusiveDirectoryToPackage(tmp)
		then:
			new File(tmp, "META-INF/1_0_0_SNAPSHOT").exists() == false
			new File(tmp, "META-INF/2_0_0_SNAPSHOT").exists() == false
			new File(tmp, "META-INF/1_0_0_SNAPSHOT/3_0_0_SNAPSHOT").exists() == false
			new File(tmp, "META-INF/_1_0_0_SNAPSHOT").exists() == true
			new File(tmp, "META-INF/_2_0_0_SNAPSHOT").exists() == true
			new File(tmp, "META-INF/_1_0_0_SNAPSHOT/_3_0_0_SNAPSHOT").exists() == true
			new File(tmp, "META-INF/_1_0_0_SNAPSHOT/normal").exists() == true
			new File(tmp, "META-INF/_1_0_0_SNAPSHOT/_3_0_0_SNAPSHOT/normal").exists() == true
	}

	def "should not throw exception if folder does not exist"() {
		when:
			NamesUtil.recrusiveDirectoryToPackage(new File("I/do/not/exist"))
		then:
			noExceptionThrown()
	}
}<|MERGE_RESOLUTION|>--- conflicted
+++ resolved
@@ -21,21 +21,14 @@
 import spock.lang.Specification
 
 import org.springframework.util.FileSystemUtils
-<<<<<<< HEAD
-=======
 
->>>>>>> 8bbe6945
 /**
  * @author Marcin Grzejszczak
  */
 class NamesUtilSpec extends Specification {
 
-<<<<<<< HEAD
-	@Rule TemporaryFolder folder = new TemporaryFolder()
-=======
 	@Rule
 	TemporaryFolder folder = new TemporaryFolder()
->>>>>>> 8bbe6945
 
 	def "should return the whole string before the last one"() {
 		given:
