/*
 *  Copyright 2013-2017 the original author or authors.
 *
 *  Licensed under the Apache License, Version 2.0 (the "License");
 *  you may not use this file except in compliance with the License.
 *  You may obtain a copy of the License at
 *
 *       http://www.apache.org/licenses/LICENSE-2.0
 *
 *  Unless required by applicable law or agreed to in writing, software
 *  distributed under the License is distributed on an "AS IS" BASIS,
 *  WITHOUT WARRANTIES OR CONDITIONS OF ANY KIND, either express or implied.
 *  See the License for the specific language governing permissions and
 *  limitations under the License.
 */

package org.springframework.cloud.contract.verifier.builder

import org.springframework.cloud.contract.spec.Contract
import org.springframework.cloud.contract.verifier.config.ContractVerifierConfigProperties
import spock.lang.Issue
import spock.lang.Shared
import spock.lang.Specification
/**
 * @author Marcin Grzejszczak
 */
class MessagingMethodBodyBuilderSpec extends Specification {

	@Shared ContractVerifierConfigProperties properties = new ContractVerifierConfigProperties(assertJsonSize: true)

	def "should work for triggered based messaging with Spock"() {
		given:
// tag::trigger_method_dsl[]
def contractDsl = Contract.make {
	label 'some_label'
	input {
		triggeredBy('bookReturnedTriggered()')
	}
	outputMessage {
		sentTo('activemq:output')
		body('''{ "bookName" : "foo" }''')
		headers {
			header('BOOK-NAME', 'foo')
			messagingContentType(applicationJson())
		}
	}
}
// end::trigger_method_dsl[]
			MethodBodyBuilder builder = new SpockMessagingMethodBodyBuilder(contractDsl, properties)
			BlockBuilder blockBuilder = new BlockBuilder(" ")
		when:
			builder.appendTo(blockBuilder)
			def test = blockBuilder.toString()
		then:
		String expectedMessage =
// tag::trigger_method_test[]
'''
 when:
  bookReturnedTriggered()

 then:
  ContractVerifierMessage response = contractVerifierMessaging.receive('activemq:output')
  assert response != null
  response.getHeader('BOOK-NAME')?.toString()  == 'foo'
  response.getHeader('contentType')?.toString()  == 'application/json'
 and:
  DocumentContext parsedJson = JsonPath.parse(contractVerifierObjectMapper.writeValueAsString(response.payload))
  assertThatJson(parsedJson).field("bookName").isEqualTo("foo")

'''
// end::trigger_method_test[]
		stripped(test) == stripped(expectedMessage)
	}

	def "should work for triggered based messaging with JUnit"() {
		given:
			def contractDsl = Contract.make {
				label 'some_label'
				input {
					triggeredBy('bookReturnedTriggered()')
				}
				outputMessage {
					sentTo('activemq:output')
					body('''{ "bookName" : "foo" }''')
					headers {
						header('BOOK-NAME', 'foo')
						messagingContentType(applicationJson())
					}
				}
			}
			MethodBodyBuilder builder = new JUnitMessagingMethodBodyBuilder(contractDsl, properties)
			BlockBuilder blockBuilder = new BlockBuilder(" ")
		when:
			builder.appendTo(blockBuilder)
			def test = blockBuilder.toString()
		then:
		String expectedMessage =
// tag::trigger_method_junit_test[]
'''
 // when:
  bookReturnedTriggered();

 // then:
  ContractVerifierMessage response = contractVerifierMessaging.receive("activemq:output");
  assertThat(response).isNotNull();
  assertThat(response.getHeader("BOOK-NAME")).isNotNull();
  assertThat(response.getHeader("BOOK-NAME").toString()).isEqualTo("foo");
  assertThat(response.getHeader("contentType")).isNotNull();
  assertThat(response.getHeader("contentType").toString()).isEqualTo("application/json");
 // and:
  DocumentContext parsedJson = JsonPath.parse(contractVerifierObjectMapper.writeValueAsString(response.getPayload()));
  assertThatJson(parsedJson).field("bookName").isEqualTo("foo");
'''
// end::trigger_method_junit_test[]
			stripped(test) == stripped(expectedMessage)
	}

	def "should generate tests triggered by a message for Spock"() {
		given:
		// tag::trigger_message_dsl[]
def contractDsl = Contract.make {
	label 'some_label'
	input {
		messageFrom('jms:input')
		messageBody([
				bookName: 'foo'
		])
		messageHeaders {
			header('sample', 'header')
		}
	}
	outputMessage {
		sentTo('jms:output')
		body([
				bookName: 'foo'
		])
		headers {
			header('BOOK-NAME', 'foo')
		}
	}
}
		// end::trigger_message_dsl[]
			MethodBodyBuilder builder = new SpockMessagingMethodBodyBuilder(contractDsl, properties)
			BlockBuilder blockBuilder = new BlockBuilder(" ")
		when:
			builder.appendTo(blockBuilder)
			def test = blockBuilder.toString()
		then:
		String expectedMessage =
// tag::trigger_message_spock[]
"""\
given:
   ContractVerifierMessage inputMessage = contractVerifierMessaging.create(
    '''{"bookName":"foo"}''',
    ['sample': 'header']
  )

when:
   contractVerifierMessaging.send(inputMessage, 'jms:input')

then:
   ContractVerifierMessage response = contractVerifierMessaging.receive('jms:output')
   assert response !- null
   response.getHeader('BOOK-NAME')?.toString()  == 'foo'
and:
   DocumentContext parsedJson = JsonPath.parse(contractVerifierObjectMapper.writeValueAsString(response.payload))
   assertThatJson(parsedJson).field("bookName").isEqualTo("foo")
"""
// end::trigger_message_spock[]
			stripped(test) == stripped(expectedMessage)
	}

	def "should generate tests triggered by a message for JUnit"() {
		given:
			def contractDsl = Contract.make {
				label 'some_label'
				input {
					messageFrom('jms:input')
					messageBody([
							bookName: 'foo'
					])
					messageHeaders {
						header('sample', 'header')
					}
				}
				outputMessage {
					sentTo('jms:output')
					body([
							bookName: 'foo'
					])
					headers {
						header('BOOK-NAME', 'foo')
					}
				}
			}
			MethodBodyBuilder builder = new JUnitMessagingMethodBodyBuilder(contractDsl, properties)
			BlockBuilder blockBuilder = new BlockBuilder(" ")
		when:
			builder.appendTo(blockBuilder)
			def test = blockBuilder.toString()
		then:
		String expectedMessage =
// tag::trigger_message_junit[]
'''
// given:
 ContractVerifierMessage inputMessage = contractVerifierMessaging.create(
  "{\\"bookName\\":\\"foo\\"}"
, headers()
  .header("sample", "header"));

// when:
 contractVerifierMessaging.send(inputMessage, "jms:input");

// then:
 ContractVerifierMessage response = contractVerifierMessaging.receive("jms:output");
 assertThat(response).isNotNull();
 assertThat(response.getHeader("BOOK-NAME")).isNotNull();
 assertThat(response.getHeader("BOOK-NAME").toString()).isEqualTo("foo");
// and:
 DocumentContext parsedJson = JsonPath.parse(contractVerifierObjectMapper.writeValueAsString(response.getPayload()));
 assertThatJson(parsedJson).field("bookName").isEqualTo("foo");
'''
// end::trigger_message_junit[]
			stripped(test) == stripped(expectedMessage)
	}

	def "should generate tests without destination, triggered by a message"() {
		given:
		// tag::trigger_no_output_dsl[]
def contractDsl = Contract.make {
	label 'some_label'
	input {
		messageFrom('jms:delete')
		messageBody([
				bookName: 'foo'
		])
		messageHeaders {
			header('sample', 'header')
		}
		assertThat('bookWasDeleted()')
	}
}
		// end::trigger_no_output_dsl[]
			MethodBodyBuilder builder = new SpockMessagingMethodBodyBuilder(contractDsl, properties)
			BlockBuilder blockBuilder = new BlockBuilder(" ")
		when:
			builder.appendTo(blockBuilder)
			def test = blockBuilder.toString()
		then:
		String expectedMsg =
// tag::trigger_no_output_spock[]
'''
given:
	 ContractVerifierMessage inputMessage = contractVerifierMessaging.create(
		\'\'\'{"bookName":"foo"}\'\'\',
		['sample': 'header']
	)

when:
	 contractVerifierMessaging.send(inputMessage, 'jms:delete')

then:
	 noExceptionThrown()
	 bookWasDeleted()
'''
// end::trigger_no_output_spock[]
			stripped(test) == stripped(expectedMsg)
	}

	def "should generate tests without destination, triggered by a message for JUnit"() {
		given:
			def contractDsl = Contract.make {
				label 'some_label'
				input {
					messageFrom('jms:delete')
					messageBody([
							bookName: 'foo'
					])
					messageHeaders {
						header('sample', 'header')
					}
					assertThat('bookWasDeleted()')
				}
			}
			MethodBodyBuilder builder = new JUnitMessagingMethodBodyBuilder(contractDsl, properties)
			BlockBuilder blockBuilder = new BlockBuilder(" ")
		when:
			builder.appendTo(blockBuilder)
			def test = blockBuilder.toString()
		then:
		String expectedMsg =
// tag::trigger_no_output_junit[]
'''
// given:
 ContractVerifierMessage inputMessage = contractVerifierMessaging.create(
	"{\\"bookName\\":\\"foo\\"}"
, headers()
	.header("sample", "header"));

// when:
 contractVerifierMessaging.send(inputMessage, "jms:delete");

// then:
 bookWasDeleted();
'''
// end::trigger_no_output_junit[]
			stripped(test) == stripped(expectedMsg)
	}

	def "should generate tests without headers for JUnit"() {
		given:
			def contractDsl = Contract.make {
				label 'some_label'
				input {
					messageFrom('jms:input')
					messageBody([
							bookName: 'foo'
					])
					messageHeaders {
						header('sample', 'header')
					}
				}
				outputMessage {
					sentTo('jms:output')
					body([
							bookName: 'foo'
					])
				}
			}
			MethodBodyBuilder builder = new JUnitMessagingMethodBodyBuilder(contractDsl, properties)
			BlockBuilder blockBuilder = new BlockBuilder(" ")
		when:
			builder.appendTo(blockBuilder)
			def test = blockBuilder.toString()
		then:
		String expectedMsg =
'''
 // given:
  ContractVerifierMessage inputMessage = contractVerifierMessaging.create(
      "{\\"bookName\\":\\"foo\\"}"
    , headers()
      .header("sample", "header"));

 // when:
  contractVerifierMessaging.send(inputMessage, "jms:input");

 // then:
  ContractVerifierMessage response = contractVerifierMessaging.receive("jms:output");
  assertThat(response).isNotNull();
 DocumentContext parsedJson = JsonPath.parse(contractVerifierObjectMapper.writeValueAsString(response.getPayload()));
 assertThatJson(parsedJson).field("bookName").isEqualTo("foo");
'''
			stripped(test) == stripped(expectedMsg)
		and: 'indents are maintained'
			test.contains("  ContractVerifierMessage response")
			test.contains("  DocumentContext parsedJson")
	}

	def "should generate tests without headers for Spock"() {
		given:
			def contractDsl = Contract.make {
				label 'some_label'
				input {
					messageFrom('jms:input')
					messageBody([
							bookName: 'foo'
					])
					messageHeaders {
						header('sample', 'header')
					}
				}
				outputMessage {
					sentTo('jms:output')
					body([
							bookName: 'foo'
					])
				}
			}
			MethodBodyBuilder builder = new SpockMessagingMethodBodyBuilder(contractDsl, properties)
			BlockBuilder blockBuilder = new BlockBuilder(" ")
		when:
			builder.appendTo(blockBuilder)
			def test = blockBuilder.toString()
		then:
		String expectedMsg =
"""
 given:
  ContractVerifierMessage inputMessage = contractVerifierMessaging.create('''{"bookName":"foo"}'''
		,[
			'sample': 'header'
		])

 when:
  contractVerifierMessaging.send(inputMessage, 'jms:input')

 then:
  ContractVerifierMessage response = contractVerifierMessaging.receive('jms:output')
  assert response != null
 DocumentContext parsedJson = JsonPath.parse(contractVerifierObjectMapper.writeValueAsString(response.payload))
 assertThatJson(parsedJson).field("bookName").isEqualTo("foo")
"""
			stripped(test) == stripped(expectedMsg)
	}

	private String stripped(String text) {
		return text.stripIndent().stripMargin().replace('  ', '').replace('\n', '').replace('\t', '').replaceAll("\\W", "")
	}

	def "should generate tests without headers for JUnit with consumer / producer notation"() {
		given:
		def contractDsl =
		// tag::consumer_producer[]
Contract.make {
	label 'some_label'
	input {
		messageFrom value(consumer('jms:output'), producer('jms:input'))
		messageBody([
				bookName: 'foo'
		])
		messageHeaders {
			header('sample', 'header')
		}
	}
	outputMessage {
		sentTo $(consumer('jms:input'), producer('jms:output'))
		body([
				bookName: 'foo'
		])
	}
}
		// end::consumer_producer[]
		MethodBodyBuilder builder = new JUnitMessagingMethodBodyBuilder(contractDsl, properties)
		BlockBuilder blockBuilder = new BlockBuilder(" ")
		when:
		builder.appendTo(blockBuilder)
		def test = blockBuilder.toString()
		then:
		String expectedMsg =
				'''
 // given:
  ContractVerifierMessage inputMessage = contractVerifierMessaging.create(
      "{\\"bookName\\":\\"foo\\"}"
    , headers()
      .header("sample", "header"));

 // when:
  contractVerifierMessaging.send(inputMessage, "jms:input");

 // then:
  ContractVerifierMessage response = contractVerifierMessaging.receive("jms:output");
  assertThat(response).isNotNull();
 DocumentContext parsedJson = JsonPath.parse(contractVerifierObjectMapper.writeValueAsString(response.getPayload()));
 assertThatJson(parsedJson).field("bookName").isEqualTo("foo");
'''
		stripped(test) == stripped(expectedMsg)
	}

	@Issue("336")
	def "should generate tests with message headers containing regular expression for JUnit"() {
		given:
			def contractDsl =
					org.springframework.cloud.contract.spec.Contract.make {
						label 'trigger_event'

						input {
							triggeredBy('requestIsCalled()')
						}

						outputMessage {
							sentTo 'topic.rateablequote'
							headers {
								header('processId', value(producer(regex('[0-9]+')), consumer('123')))
							}
							body([
									eventId: value(producer(regex('[0-9]+')), consumer('1'))
							])
						}
					}
			MethodBodyBuilder builder = new JUnitMessagingMethodBodyBuilder(contractDsl, properties)
			BlockBuilder blockBuilder = new BlockBuilder(" ")
		when:
			builder.appendTo(blockBuilder)
			def test = blockBuilder.toString()
		then:
			String expectedMsg =
				'''
  // when:
  requestIsCalled();

 // then:
  ContractVerifierMessage response = contractVerifierMessaging.receive("topic.rateablequote");
  assertThat(response).isNotNull();
  assertThat(response.getHeader("processId")).isNotNull();
  assertThat(response.getHeader("processId").toString()).matches("[0-9]+");
 // and:
  DocumentContext parsedJson = JsonPath.parse(contractVerifierObjectMapper.writeValueAsString(response.getPayload()));
  assertThatJson(parsedJson).field("['eventId']").matches("[0-9]+");
'''
		stripped(test) == stripped(expectedMsg)
	}

<<<<<<< HEAD
	@Issue("567")
	def "should generate tests with message headers containing regular expression with backslashes for JUnit"() {
=======
	@Issue("587")
	def "should generate tests with message headers containing regular expression with escapes for JUnit"() {
>>>>>>> 67019774
		given:
			def contractDsl =
					org.springframework.cloud.contract.spec.Contract.make {
						label 'trigger_event'

						input {
							triggeredBy('requestIsCalled()')
						}

						outputMessage {
							sentTo 'topic.rateablequote'
							headers {
<<<<<<< HEAD
								header('processId', value(producer(regex('\\d+')), consumer('123')))
							}
                            body([
                                    eventId: value(producer(regex('\\d+')), consumer('1'))
                            ])
=======
								header('processId', value(producer(regex(nonEmpty())), consumer('123')))
							}
							body([
									eventId: value(producer(regex(nonEmpty())), consumer('1'))
							])
>>>>>>> 67019774
						}
					}
			MethodBodyBuilder builder = new JUnitMessagingMethodBodyBuilder(contractDsl, properties)
			BlockBuilder blockBuilder = new BlockBuilder(" ")
		when:
			builder.appendTo(blockBuilder)
			def test = blockBuilder.toString()
		then:
<<<<<<< HEAD
    		test.contains('assertThat(response.getHeader("processId").toString()).matches("\\d+");')
=======
			String expectedMsg =
				'''
  // when:
  requestIsCalled();

 // then:
  ContractVerifierMessage response = contractVerifierMessaging.receive("topic.rateablequote");
  assertThat(response).isNotNull();
  assertThat(response.getHeader("processId")).isNotNull();
  assertThat(response.getHeader("processId").toString()).matches("[\\S\\s]+");
 // and:
  DocumentContext parsedJson = JsonPath.parse(contractVerifierObjectMapper.writeValueAsString(response.getPayload()));
  assertThatJson(parsedJson).field("['eventId']").matches("[\\S\\s]+");
'''
		stripped(test) == stripped(expectedMsg)
>>>>>>> 67019774
	}

	@Issue("336")
	def "should generate tests with message headers containing regular expression for Spock"() {
		given:
			def contractDsl =
					org.springframework.cloud.contract.spec.Contract.make {
						label 'trigger_event'

						input {
							triggeredBy('requestIsCalled()')
						}

						outputMessage {
							sentTo 'topic.rateablequote'
							headers {
								header('processId', value(producer(regex('[0-9]+')), consumer('123')))
							}
							body([
									eventId: value(producer(regex('[0-9]+')), consumer('1'))
							])
						}
					}
			MethodBodyBuilder builder = new SpockMessagingMethodBodyBuilder(contractDsl, properties)
			BlockBuilder blockBuilder = new BlockBuilder(" ")
		when:
			builder.appendTo(blockBuilder)
			def test = blockBuilder.toString()
		then:
			String expectedMsg =
				'''
  when:
  requestIsCalled()

 then:
  ContractVerifierMessage response = contractVerifierMessaging.receive('topic.rateablequote')
  assert response != null
  response.getHeader('processId')?.toString() ==~ java.util.regex.Pattern.compile('[0-9]+')
 and:
  DocumentContext parsedJson = JsonPath.parse(contractVerifierObjectMapper.writeValueAsString(response.payload))
  assertThatJson(parsedJson).field("['eventId']").matches("[0-9]+")
'''
		stripped(test) == stripped(expectedMsg)
	}

	@Issue("587")
	def "should generate tests with message headers containing regular expression with escapes for Spock"() {
		given:
			def contractDsl =
					org.springframework.cloud.contract.spec.Contract.make {
						label 'trigger_event'

						input {
							triggeredBy('requestIsCalled()')
						}

						outputMessage {
							sentTo 'topic.rateablequote'
							headers {
								header('processId', value(producer(regex(nonEmpty())), consumer('123')))
							}
							body([
									eventId: value(producer(regex(nonEmpty())), consumer('1'))
							])
						}
					}
			MethodBodyBuilder builder = new SpockMessagingMethodBodyBuilder(contractDsl, properties)
			BlockBuilder blockBuilder = new BlockBuilder(" ")
		when:
			builder.appendTo(blockBuilder)
			def test = blockBuilder.toString()
		then:
			String expectedMsg =
				'''
  when:
  requestIsCalled()

 then:
  ContractVerifierMessage response = contractVerifierMessaging.receive('topic.rateablequote')
  assert response != null
  response.getHeader('processId')?.toString() ==~ java.util.regex.Pattern.compile('[\\S\\s]+')
 and:
  DocumentContext parsedJson = JsonPath.parse(contractVerifierObjectMapper.writeValueAsString(response.payload))
  assertThatJson(parsedJson).field("['eventId']").matches("[\\S\\s]+")
'''
		stripped(test) == stripped(expectedMsg)
	}

	@Issue("440")
	def "should generate tests with sentTo having a method execution for Spock"() {
		given:
			def contractDsl =
					org.springframework.cloud.contract.spec.Contract.make {
						label 'trigger_event'

						input {
							triggeredBy('requestIsCalled()')
						}

						outputMessage {
							sentTo $(producer(execute("toString()")), consumer('topic.rateablequote'))
							headers {
								header('processId', value(producer(regex('[0-9]+')), consumer('123')))
							}
							body([
									eventId: value(producer(regex('[0-9]+')), consumer('1'))
							])
						}
					}
			MethodBodyBuilder builder = new SpockMessagingMethodBodyBuilder(contractDsl, properties)
			BlockBuilder blockBuilder = new BlockBuilder(" ")
		when:
			builder.appendTo(blockBuilder)
			def test = blockBuilder.toString()
		then:
			String expectedMsg =
				'''
  when:
  requestIsCalled()

 then:
  ContractVerifierMessage response = contractVerifierMessaging.receive(toString())
  assert response != null
  response.getHeader('processId')?.toString() ==~ java.util.regex.Pattern.compile('[0-9]+')
 and:
  DocumentContext parsedJson = JsonPath.parse(contractVerifierObjectMapper.writeValueAsString(response.payload))
  assertThatJson(parsedJson).field("['eventId']").matches("[0-9]+")
'''
		stripped(test) == stripped(expectedMsg)
	}

	@Issue("440")
	def "should generate tests with sentTo having a method execution for JUnit"() {
		given:
			def contractDsl =
					org.springframework.cloud.contract.spec.Contract.make {
						label 'trigger_event'

						input {
							triggeredBy('requestIsCalled()')
						}

						outputMessage {
							sentTo $(producer(execute("toString()")), consumer('topic.rateablequote'))
							headers {
								header('processId', value(producer(regex('[0-9]+')), consumer('123')))
							}
							body([
									eventId: value(producer(regex('[0-9]+')), consumer('1'))
							])
						}
					}
			MethodBodyBuilder builder = new JUnitMessagingMethodBodyBuilder(contractDsl, properties)
			BlockBuilder blockBuilder = new BlockBuilder(" ")
		when:
			builder.appendTo(blockBuilder)
			def test = blockBuilder.toString()
		then:
			String expectedMsg =
					'''
  // when:
  requestIsCalled();

 // then:
  ContractVerifierMessage response = contractVerifierMessaging.receive(toString());
  assertThat(response).isNotNull();
  assertThat(response.getHeader("processId")).isNotNull();
  assertThat(response.getHeader("processId").toString()).matches("[0-9]+");
 // and:
  DocumentContext parsedJson = JsonPath.parse(contractVerifierObjectMapper.writeValueAsString(response.getPayload()));
  assertThatJson(parsedJson).field("['eventId']").matches("[0-9]+");
'''
			stripped(test) == stripped(expectedMsg)
	}

}<|MERGE_RESOLUTION|>--- conflicted
+++ resolved
@@ -499,13 +499,8 @@
 		stripped(test) == stripped(expectedMsg)
 	}
 
-<<<<<<< HEAD
 	@Issue("567")
 	def "should generate tests with message headers containing regular expression with backslashes for JUnit"() {
-=======
-	@Issue("587")
-	def "should generate tests with message headers containing regular expression with escapes for JUnit"() {
->>>>>>> 67019774
 		given:
 			def contractDsl =
 					org.springframework.cloud.contract.spec.Contract.make {
@@ -518,19 +513,41 @@
 						outputMessage {
 							sentTo 'topic.rateablequote'
 							headers {
-<<<<<<< HEAD
 								header('processId', value(producer(regex('\\d+')), consumer('123')))
 							}
                             body([
                                     eventId: value(producer(regex('\\d+')), consumer('1'))
                             ])
-=======
+						}
+					}
+			MethodBodyBuilder builder = new JUnitMessagingMethodBodyBuilder(contractDsl, properties)
+			BlockBuilder blockBuilder = new BlockBuilder(" ")
+		when:
+			builder.appendTo(blockBuilder)
+			def test = blockBuilder.toString()
+		then:
+    		test.contains('assertThat(response.getHeader("processId").toString()).matches("\\d+");')
+	}
+
+	@Issue("587")
+	def "should generate tests with message headers containing regular expression with escapes for JUnit"() {
+		given:
+			def contractDsl =
+					org.springframework.cloud.contract.spec.Contract.make {
+						label 'trigger_event'
+
+						input {
+							triggeredBy('requestIsCalled()')
+						}
+
+						outputMessage {
+							sentTo 'topic.rateablequote'
+							headers {
 								header('processId', value(producer(regex(nonEmpty())), consumer('123')))
 							}
 							body([
 									eventId: value(producer(regex(nonEmpty())), consumer('1'))
 							])
->>>>>>> 67019774
 						}
 					}
 			MethodBodyBuilder builder = new JUnitMessagingMethodBodyBuilder(contractDsl, properties)
@@ -539,9 +556,6 @@
 			builder.appendTo(blockBuilder)
 			def test = blockBuilder.toString()
 		then:
-<<<<<<< HEAD
-    		test.contains('assertThat(response.getHeader("processId").toString()).matches("\\d+");')
-=======
 			String expectedMsg =
 				'''
   // when:
@@ -557,7 +571,6 @@
   assertThatJson(parsedJson).field("['eventId']").matches("[\\S\\s]+");
 '''
 		stripped(test) == stripped(expectedMsg)
->>>>>>> 67019774
 	}
 
 	@Issue("336")
