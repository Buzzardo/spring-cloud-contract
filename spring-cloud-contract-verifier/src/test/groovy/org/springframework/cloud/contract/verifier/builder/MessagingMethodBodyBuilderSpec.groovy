--- conflicted
+++ resolved
@@ -500,7 +500,6 @@
 		stripped(test) == stripped(expectedMsg)
 	}
 
-<<<<<<< HEAD
 	@Issue("567")
 	def "should generate tests with message headers containing regular expression with backslashes for JUnit"() {
 		given:
@@ -523,7 +522,14 @@
 						}
 					}
 			MethodBodyBuilder builder = new JUnitMessagingMethodBodyBuilder(contractDsl, properties)
-=======
+			BlockBuilder blockBuilder = new BlockBuilder(" ")
+		when:
+			builder.appendTo(blockBuilder)
+			def test = blockBuilder.toString()
+		then:
+    		test.contains('assertThat(response.getHeader("processId").toString()).matches("\\d+");')
+	}
+
 
 	@Issue('#587')
 	def "should allow easier way of providing dynamic values for [#methodBuilderName]"() {
@@ -555,15 +561,11 @@
 			}
 		}
 			MethodBodyBuilder builder = methodBuilder(contractDsl)
->>>>>>> f57cefc6
-			BlockBuilder blockBuilder = new BlockBuilder(" ")
-		when:
-			builder.appendTo(blockBuilder)
-			def test = blockBuilder.toString()
-		then:
-<<<<<<< HEAD
-    		test.contains('assertThat(response.getHeader("processId").toString()).matches("\\d+");')
-=======
+			BlockBuilder blockBuilder = new BlockBuilder(" ")
+		when:
+			builder.appendTo(blockBuilder)
+			def test = blockBuilder.toString()
+		then:
 			test.contains('assertThatJson(parsedJson).field("[\'aBoolean\']").matches("(true|false)")')
 			test.contains('assertThatJson(parsedJson).field("[\'alpha\']").matches("[\\\\p{L}]*")')
 			test.contains('assertThatJson(parsedJson).field("[\'hostname\']").matches("((http[s]?|ftp):/)/?([^:/\\\\s]+)(:[0-9]{1,5})?")')
@@ -603,7 +605,6 @@
 			methodBuilderName                 | methodBuilder                                                            | endOfLineRegExSymbol
 			"SpockMessagingMethodBodyBuilder" | { Contract dsl -> new SpockMessagingMethodBodyBuilder(dsl, properties) } | '\\$'
 			"JUnitMessagingMethodBodyBuilder" | { Contract dsl -> new JUnitMessagingMethodBodyBuilder(dsl, properties) } | '$'
->>>>>>> f57cefc6
 	}
 
 	@Issue("587")
