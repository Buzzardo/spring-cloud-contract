--- conflicted
+++ resolved
@@ -1304,39 +1304,39 @@
 				status OK()
 			}
 		}
-			// end::multipartdsl[]
-			MethodBodyBuilder builder = methodBuilder(contractDsl)
-			BlockBuilder blockBuilder = new BlockBuilder(" ")
-		when:
-			builder.appendTo(blockBuilder)
-			def test = blockBuilder.toString()
-		then:
-			for (String requestString : requestStrings) {
-				assert test.contains(requestString)
-			}
-		and:
-			SyntaxChecker.tryToCompile(methodBuilderName, blockBuilder.toString())
-		where:
-			methodBuilderName           | methodBuilder                                                                         | requestStrings
-			"MockMvcSpockMethodBuilder" | {Contract dsl -> new MockMvcSpockMethodRequestProcessingBodyBuilder(dsl, properties)} | ['"Content-Type", "multipart/form-data;boundary=AaB03x"',
-			                                                                                                                       """.param('formParameter', '"formParameterValue"'""",
-			                                                                                                                       """.param('someBooleanParameter', 'true')""",
-			                                                                                                                       """.multiPart('file', 'filename.csv', 'file content'.bytes, 'application/json')"""]
-			"MockMvcJUnitMethodBuilder" | {Contract dsl -> new MockMvcJUnitMethodBodyBuilder(dsl, properties)}                  | ['"Content-Type", "multipart/form-data;boundary=AaB03x"',
-			                                                                                                                       '.param("formParameter", "\\"formParameterValue\\"")',
-			                                                                                                                       '.param("someBooleanParameter", "true")',
-			                                                                                                                       '.multiPart("file", "filename.csv", "file content".getBytes(), "application/json");']
+		// end::multipartdsl[]
+		MethodBodyBuilder builder = methodBuilder(contractDsl)
+		BlockBuilder blockBuilder = new BlockBuilder(" ")
+		when:
+		builder.appendTo(blockBuilder)
+		def test = blockBuilder.toString()
+		then:
+		for (String requestString : requestStrings) {
+			assert test.contains(requestString)
+		}
+		and:
+		SyntaxChecker.tryToCompile(methodBuilderName, blockBuilder.toString())
+		where:
+		methodBuilderName           | methodBuilder                                                               | requestStrings
+		"MockMvcSpockMethodBuilder" | { Contract dsl -> new MockMvcSpockMethodRequestProcessingBodyBuilder(dsl, properties) } | ['"Content-Type", "multipart/form-data;boundary=AaB03x"',
+																													 """.param('formParameter', '"formParameterValue"'""",
+																													 """.param('someBooleanParameter', 'true')""",
+																													 """.multiPart('file', 'filename.csv', 'file content'.bytes, 'application/json')"""]
+		"MockMvcJUnitMethodBuilder" | { Contract dsl -> new MockMvcJUnitMethodBodyBuilder(dsl, properties) }                  | ['"Content-Type", "multipart/form-data;boundary=AaB03x"',
+																													 '.param("formParameter", "\\"formParameterValue\\"")',
+																													 '.param("someBooleanParameter", "true")',
+																													 '.multiPart("file", "filename.csv", "file content".getBytes(), "application/json");']
 	}
 
 	@Issue('180')
 	def "should generate proper test code when having multipart parameters without content type with #methodBuilderName"() {
 		given:
-			org.springframework.cloud.contract.spec.Contract contractDsl = org.springframework.cloud.contract.spec.Contract.make {
-				request {
-					method "PUT"
-					url "/multipart"
-					headers {
-						contentType('multipart/form-data;boundary=AaB03x')
+		org.springframework.cloud.contract.spec.Contract contractDsl = org.springframework.cloud.contract.spec.Contract.make {
+			request {
+				method "PUT"
+				url "/multipart"
+				headers {
+					contentType('multipart/form-data;boundary=AaB03x')
 				}
 				multipart(
 						// key (parameter name), value (parameter value) pair
@@ -2767,76 +2767,4 @@
 		and:
 			SyntaxChecker.tryToCompile("MockMvcSpockMethodRequestProcessingBodyBuilder", blockBuilder.toString())
 	}
-<<<<<<< HEAD
-
-	@Issue("#628")
-	def "should execute method in response header [#methodBuilderName]"() {
-		given:
-			Contract contractDsl = Contract.make {
-				request {
-					method 'GET'
-					urlPath '/whatever'
-					headers {
-						header 'My-UUID': value(test(execute('property("my-uuid")')), stub('76c53386-ad9b-11e6-92dc-0370ae47c3b2'))
-					}
-				}
-				response {
-					status 200
-					headers {
-						header 'My-UUID': value(test(execute('property("my-uuid")')), stub('76c53386-ad9b-11e6-92dc-0370ae47c3b2'))
-					}
-				}
-			}
-			MethodBodyBuilder builder = methodBuilder(contractDsl)
-			BlockBuilder blockBuilder = new BlockBuilder(" ")
-		when:
-			builder.appendTo(blockBuilder)
-			String test = blockBuilder.toString()
-		then:
-			responseAssertion(test)
-		where:
-			methodBuilderName                                    | methodBuilder                                                                               | responseAssertion
-			"MockMvcSpockMethodBuilder"                          | { Contract dsl -> new MockMvcSpockMethodRequestProcessingBodyBuilder(dsl, properties) }     | { String body -> body.contains("response.header('My-UUID') == property(\"my-uuid\")") }
-			"MockMvcJUnitMethodBuilder"                          | { Contract dsl -> new MockMvcJUnitMethodBodyBuilder(dsl, properties) }                      | { String body -> body.contains('assertThat(response.header("My-UUID")).isEqualTo(property("my-uuid"));') }
-			"JaxRsClientSpockMethodRequestProcessingBodyBuilder" | { Contract dsl -> new JaxRsClientSpockMethodRequestProcessingBodyBuilder(dsl, properties) } | { String body -> body.contains("response.getHeaderString('My-UUID') == property(\"my-uuid\")") }
-			"JaxRsClientJUnitMethodBodyBuilder"                  | { Contract dsl -> new JaxRsClientJUnitMethodBodyBuilder(dsl, properties) }                  | { String body -> body.contains('assertThat(response.getHeaderString("My-UUID")).isEqualTo(property("my-uuid"));') }
-	}
-
-	@Issue('#554')
-	def "should create an assertion for an empty map or Object for [#methodBuilderName]"() {
-		given:
-			Contract contractDsl = Contract.make {
-				request {
-					method 'GET'
-					url '/api/v1/xxxx'
-				}
-				response {
-					status 200
-					body([
-							aMap      : ["foo": "bar"],
-							anEmptyMap: [:]
-					])
-				}
-			}
-			MethodBodyBuilder builder = methodBuilder(contractDsl)
-			BlockBuilder blockBuilder = new BlockBuilder(" ")
-		and:
-			builder.appendTo(blockBuilder)
-			String test = blockBuilder.toString()
-		when:
-			SyntaxChecker.tryToRun(methodBuilderName, test.join("\n"))
-		then:
-			test.contains('''assertThatJson(parsedJson).field("['aMap']").field("['foo']").isEqualTo("bar")''')
-			test.contains('''assertThatJson(parsedJson).field("['anEmptyMap']").isEmpty()''')
-		where:
-			methodBuilderName                                    | methodBuilder
-			"MockMvcSpockMethodBuilder"                          | { Contract dsl -> new MockMvcSpockMethodRequestProcessingBodyBuilder(dsl, properties) }
-			"MockMvcJUnitMethodBuilder"                          | { Contract dsl -> new MockMvcJUnitMethodBodyBuilder(dsl, properties) }
-			"JaxRsClientSpockMethodRequestProcessingBodyBuilder" | { Contract dsl -> new JaxRsClientSpockMethodRequestProcessingBodyBuilder(dsl, properties) }
-			"JaxRsClientJUnitMethodBodyBuilder"                  | { Contract dsl -> new JaxRsClientJUnitMethodBodyBuilder(dsl, properties) }
-	}
-
-
-=======
->>>>>>> 1b36df5c
 }