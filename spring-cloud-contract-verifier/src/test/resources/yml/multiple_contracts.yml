---
name: should post a user
request:
  method: POST
  url: /users/1
response:
  status: 200
---
request:
  method: POST
  url: /users/2
response:
  status: 200
---
request:
  method: POST
  url: /users/3
response:
<<<<<<< HEAD
  status: 200
=======
  status: 200

>>>>>>> 8bbe6945
<|MERGE_RESOLUTION|>--- conflicted
+++ resolved
@@ -16,9 +16,5 @@
   method: POST
   url: /users/3
 response:
-<<<<<<< HEAD
-  status: 200
-=======
   status: 200
 
->>>>>>> 8bbe6945
