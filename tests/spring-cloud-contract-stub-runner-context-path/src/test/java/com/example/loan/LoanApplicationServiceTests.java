/*
 * Copyright 2013-2019 the original author or authors.
 *
 * Licensed under the Apache License, Version 2.0 (the "License");
 * you may not use this file except in compliance with the License.
 * You may obtain a copy of the License at
 *
 *      http://www.apache.org/licenses/LICENSE-2.0
 *
 * Unless required by applicable law or agreed to in writing, software
 * distributed under the License is distributed on an "AS IS" BASIS,
 * WITHOUT WARRANTIES OR CONDITIONS OF ANY KIND, either express or implied.
 * See the License for the specific language governing permissions and
 * limitations under the License.
 */

package com.example.loan;

import com.example.loan.model.Client;
import com.example.loan.model.LoanApplication;
import com.example.loan.model.LoanApplicationResult;
import com.example.loan.model.LoanApplicationStatus;
import org.junit.Before;
import org.junit.Test;
import org.junit.runner.RunWith;

import org.springframework.beans.factory.annotation.Autowired;
import org.springframework.boot.test.context.SpringBootTest;
import org.springframework.boot.test.context.SpringBootTest.WebEnvironment;
import org.springframework.boot.web.server.LocalServerPort;
import org.springframework.cloud.contract.stubrunner.StubFinder;
import org.springframework.cloud.contract.stubrunner.spring.AutoConfigureStubRunner;
import org.springframework.cloud.contract.stubrunner.spring.StubRunnerProperties;
import org.springframework.test.context.junit4.SpringRunner;
import org.springframework.web.client.RestTemplate;

import static org.assertj.core.api.Assertions.assertThat;

// tag::autoconfigure_stubrunner[]
@RunWith(SpringRunner.class)
@SpringBootTest(webEnvironment = WebEnvironment.RANDOM_PORT)
@AutoConfigureStubRunner(repositoryRoot = "classpath:m2repo/repository/", ids = {
		"org.springframework.cloud.contract.verifier.stubs:contextPathFraudDetectionServer" }, stubsMode = StubRunnerProperties.StubsMode.REMOTE)
public class LoanApplicationServiceTests {

	// end::autoconfigure_stubrunner[]

<<<<<<< HEAD
=======
	@LocalServerPort
	Integer port;

>>>>>>> 8bbe6945
	@Autowired
	private LoanApplicationService service;

	@Autowired
	private StubFinder stubFinder;
<<<<<<< HEAD

	@LocalServerPort
	Integer port;
=======
>>>>>>> 8bbe6945

	@Before
	public void setPort() {
		this.service.setFraudUrl(
				this.stubFinder.findStubUrl("contextPathFraudDetectionServer").toString()
						+ "/fraud-path/");
	}

	@Test
	public void shouldStartThisAppWithContextPath() {
		String response = new RestTemplate().getForObject(
				"http://localhost:" + this.port + "/my-path/foo", String.class);

		assertThat(response).isNotEmpty();
	}

	@Test
	public void shouldSuccessfullyApplyForLoan() {
		// given:
		LoanApplication application = new LoanApplication(new Client("1234567890"),
				123.123);
		// when:
		LoanApplicationResult loanApplication = this.service.loanApplication(application);
		// then:
		assertThat(loanApplication.getLoanApplicationStatus())
				.isEqualTo(LoanApplicationStatus.LOAN_APPLIED);
		assertThat(loanApplication.getRejectionReason()).isNull();
	}

	// tag::client_tdd[]
	@Test
	public void shouldBeRejectedDueToAbnormalLoanAmount() {
		// given:
		LoanApplication application = new LoanApplication(new Client("1234567890"),
				99999);
		// when:
		LoanApplicationResult loanApplication = this.service.loanApplication(application);
		// then:
		assertThat(loanApplication.getLoanApplicationStatus())
				.isEqualTo(LoanApplicationStatus.LOAN_APPLICATION_REJECTED);
		assertThat(loanApplication.getRejectionReason()).isEqualTo("Amount too high");
	}
	// end::client_tdd[]

}<|MERGE_RESOLUTION|>--- conflicted
+++ resolved
@@ -45,23 +45,14 @@
 
 	// end::autoconfigure_stubrunner[]
 
-<<<<<<< HEAD
-=======
 	@LocalServerPort
 	Integer port;
 
->>>>>>> 8bbe6945
 	@Autowired
 	private LoanApplicationService service;
 
 	@Autowired
 	private StubFinder stubFinder;
-<<<<<<< HEAD
-
-	@LocalServerPort
-	Integer port;
-=======
->>>>>>> 8bbe6945
 
 	@Before
 	public void setPort() {
