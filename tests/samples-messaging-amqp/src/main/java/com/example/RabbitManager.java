--- conflicted
+++ resolved
@@ -61,22 +61,14 @@
 		this.rabbitTemplate = rabbitTemplate;
 	}
 
-<<<<<<< HEAD
-	@RabbitListener(bindings = @QueueBinding(value = @Queue(), exchange = @Exchange(value = "input", durable = "true", autoDelete = "false", type = "topic"), key = "event"))
-=======
 	@RabbitListener(bindings = @QueueBinding(value = @Queue, exchange = @Exchange(value = "input", durable = "true", autoDelete = "false", type = "topic"), key = "event"))
->>>>>>> 8bbe6945
 	public void newBook(Book book, @Headers Map<String, String> headers) {
 		LOG.info("Received new book with bookname = " + book.getName());
 		LOG.info("Headers = " + headers);
 		this.service.sendBook(book, headers.get("amqp_replyTo"));
 	}
 
-<<<<<<< HEAD
-	@RabbitListener(bindings = @QueueBinding(value = @Queue(), exchange = @Exchange(value = "input", durable = "true", autoDelete = "false", type = "topic"), key = "event2"))
-=======
 	@RabbitListener(bindings = @QueueBinding(value = @Queue, exchange = @Exchange(value = "input", durable = "true", autoDelete = "false", type = "topic"), key = "event2"))
->>>>>>> 8bbe6945
 	public void newBook2(Book book, @Headers Map<String, String> headers) {
 		LOG.info("newBook2 Received new book with bookname = " + book.getName());
 		LOG.info("newBook2 Headers = " + headers);
@@ -95,11 +87,7 @@
 	private RabbitTemplate rabbitTemplate;
 
 	@Autowired
-<<<<<<< HEAD
-	public BookServiceImpl(RabbitTemplate rabbitTemplate) {
-=======
 	BookServiceImpl(RabbitTemplate rabbitTemplate) {
->>>>>>> 8bbe6945
 		this.books = new LinkedList<>();
 		this.rabbitTemplate = rabbitTemplate;
 	}
