--- conflicted
+++ resolved
@@ -212,11 +212,7 @@
     if [ "$MVNW_VERBOSE" = true ]; then
       echo "Couldn't find .mvn/wrapper/maven-wrapper.jar, downloading it ..."
     fi
-<<<<<<< HEAD
-    jarUrl="https://repo.maven.apache.org/maven2/io/takari/maven-wrapper/0.4.0/maven-wrapper-0.4.0.jar"
-=======
     jarUrl="https://repo.maven.apache.org/maven2/io/takari/maven-wrapper/0.4.2/maven-wrapper-0.4.2.jar"
->>>>>>> 8bbe6945
     while IFS="=" read key value; do
       case "$key" in (wrapperUrl) jarUrl="$value"; break ;;
       esac
