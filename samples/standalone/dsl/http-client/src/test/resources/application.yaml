--- conflicted
+++ resolved
@@ -1,9 +1,5 @@
 server:
   port: 6565
-<<<<<<< HEAD
-logging.level.org.springframework.cloud.contract: DEBUG
-=======
 logging:
   level:
-    org.springframework.cloud.contract: debug
->>>>>>> c9228969
+    org.springframework.cloud.contract: debug