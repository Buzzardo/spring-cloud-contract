/*
 * Copyright 2013-2019 the original author or authors.
 *
 * Licensed under the Apache License, Version 2.0 (the "License");
 * you may not use this file except in compliance with the License.
 * You may obtain a copy of the License at
 *
 *      http://www.apache.org/licenses/LICENSE-2.0
 *
 * Unless required by applicable law or agreed to in writing, software
 * distributed under the License is distributed on an "AS IS" BASIS,
 * WITHOUT WARRANTIES OR CONDITIONS OF ANY KIND, either express or implied.
 * See the License for the specific language governing permissions and
 * limitations under the License.
 */

package com.example.fraud;

import io.restassured.module.mockmvc.RestAssuredMockMvc;
import org.junit.Before;

public class MultipartBase {

	@Before
	public void setUp() throws Exception {
		RestAssuredMockMvc.standaloneSetup(new TestController());
	}
<<<<<<< HEAD
=======

>>>>>>> 8bbe6945
}<|MERGE_RESOLUTION|>--- conflicted
+++ resolved
@@ -25,8 +25,5 @@
 	public void setUp() throws Exception {
 		RestAssuredMockMvc.standaloneSetup(new TestController());
 	}
-<<<<<<< HEAD
-=======
 
->>>>>>> 8bbe6945
 }