--- conflicted
+++ resolved
@@ -78,11 +78,7 @@
 generateClientStubs.enabled = false
 
 task wrapper(type: Wrapper) {
-<<<<<<< HEAD
-    gradleVersion = '4.10'
-=======
 	gradleVersion = '4.10'
->>>>>>> 8bbe6945
 }
 
 task stubsJar(type: Jar, dependsOn: ['copySnippets', 'copySources', 'copyClasses']) {
