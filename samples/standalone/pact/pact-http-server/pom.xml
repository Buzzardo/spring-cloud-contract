<?xml version="1.0" encoding="UTF-8"?>
<project xmlns="http://maven.apache.org/POM/4.0.0" xmlns:xsi="http://www.w3.org/2001/XMLSchema-instance"
	xsi:schemaLocation="http://maven.apache.org/POM/4.0.0 http://maven.apache.org/xsd/maven-4.0.0.xsd">
	<modelVersion>4.0.0</modelVersion>

	<groupId>com.example</groupId>
	<artifactId>pact-http-server</artifactId>
	<version>0.0.1-SNAPSHOT</version>

	<name>Spring Cloud Contract Verifier Http Server Sample with Pact</name>
	<description>Spring Cloud Contract Verifier Http Server Sample with Pact</description>

	<parent>
		<groupId>org.springframework.boot</groupId>
		<artifactId>spring-boot-starter-parent</artifactId>
		<version>2.0.0.BUILD-SNAPSHOT</version>
		<relativePath />
	</parent>

	<properties>
		<project.build.sourceEncoding>UTF-8</project.build.sourceEncoding>
		<java.version>1.8</java.version>
		<spring-cloud-contract.version>2.0.0.BUILD-SNAPSHOT</spring-cloud-contract.version>
		<spring-cloud-dependencies.version>Finchley.BUILD-SNAPSHOT</spring-cloud-dependencies.version>
	</properties>

	<dependencies>
		<dependency>
			<groupId>org.springframework.boot</groupId>
			<artifactId>spring-boot-starter-web</artifactId>
		</dependency>
		<dependency>
			<groupId>org.springframework.boot</groupId>
			<artifactId>spring-boot-starter-actuator</artifactId>
		</dependency>

		<dependency>
			<groupId>org.springframework.boot</groupId>
			<artifactId>spring-boot-starter-test</artifactId>
			<scope>test</scope>
		</dependency>

		<dependency>
			<groupId>org.springframework.cloud</groupId>
			<artifactId>spring-cloud-starter-contract-verifier</artifactId>
			<scope>test</scope>
		</dependency>
	</dependencies>

	<dependencyManagement>
		<dependencies>
			<dependency>
				<groupId>org.springframework.cloud</groupId>
				<artifactId>spring-cloud-dependencies</artifactId>
				<version>${spring-cloud-dependencies.version}</version>
				<type>pom</type>
				<scope>import</scope>
			</dependency>
		</dependencies>
	</dependencyManagement>

	<build>
		<plugins>
			<plugin>
				<groupId>org.springframework.boot</groupId>
				<artifactId>spring-boot-maven-plugin</artifactId>
			</plugin>
			<!-- tag::pact_dependency[] -->
			<plugin>
				<groupId>org.springframework.cloud</groupId>
				<artifactId>spring-cloud-contract-maven-plugin</artifactId>
				<version>${spring-cloud-contract.version}</version>
				<extensions>true</extensions>
				<configuration>
					<packageWithBaseClasses>com.example.fraud</packageWithBaseClasses>
				</configuration>
				<dependencies>
					<dependency>
						<groupId>org.springframework.cloud</groupId>
						<artifactId>spring-cloud-contract-spec-pact</artifactId>
						<version>${spring-cloud-contract.version}</version>
					</dependency>
					<dependency>
						<groupId>au.com.dius</groupId>
						<artifactId>pact-jvm-model</artifactId>
						<version>2.4.18</version>
					</dependency>
				</dependencies>
			</plugin>
			<!-- end::pact_dependency[] -->
			<plugin>
				<artifactId>maven-deploy-plugin</artifactId>
				<version>2.8.2</version>
				<configuration>
					<skip>true</skip>
				</configuration>
			</plugin>
			<plugin>
				<groupId>org.apache.maven.plugins</groupId>
				<artifactId>maven-clean-plugin</artifactId>
				<version>3.0.0</version>
				<configuration>
					<filesets>
						<fileset>
							<directory>build</directory>
						</fileset>
						<fileset>
							<directory>target</directory>
						</fileset>
					</filesets>
				</configuration>
			</plugin>
		</plugins>
		<pluginManagement>
			<plugins>
				<!--This plugin's configuration is used to store Eclipse m2e settings 
					only. It has no influence on the Maven build itself. -->
				<plugin>
					<groupId>org.eclipse.m2e</groupId>
					<artifactId>lifecycle-mapping</artifactId>
					<version>1.0.0</version>
					<configuration>
						<lifecycleMappingMetadata>
							<pluginExecutions>
								<pluginExecution>
									<pluginExecutionFilter>
										<groupId>org.springframework.cloud</groupId>
										<artifactId>spring-cloud-contract-maven-plugin</artifactId>
<<<<<<< HEAD
										<versionRange>[2.0.0.BUILD-SNAPSHOT,)</versionRange>
=======
										<versionRange>[${spring-cloud-contract.version},)</versionRange>
>>>>>>> 7c93e76a
										<goals>
											<goal>convert</goal>
											<goal>generateTests</goal>
										</goals>
									</pluginExecutionFilter>
									<action>
										<ignore></ignore>
									</action>
								</pluginExecution>
							</pluginExecutions>
						</lifecycleMappingMetadata>
					</configuration>
				</plugin>
			</plugins>
		</pluginManagement>
	</build>

	<repositories>
		<repository>
			<id>spring-snapshots</id>
			<name>Spring Snapshots</name>
			<url>https://repo.spring.io/snapshot</url>
			<snapshots>
				<enabled>true</enabled>
			</snapshots>
		</repository>
		<repository>
			<id>spring-milestones</id>
			<name>Spring Milestones</name>
			<url>https://repo.spring.io/milestone</url>
			<snapshots>
				<enabled>false</enabled>
			</snapshots>
		</repository>
		<repository>
			<id>spring-releases</id>
			<name>Spring Releases</name>
			<url>https://repo.spring.io/release</url>
			<snapshots>
				<enabled>false</enabled>
			</snapshots>
		</repository>
	</repositories>
	<pluginRepositories>
		<pluginRepository>
			<id>spring-snapshots</id>
			<name>Spring Snapshots</name>
			<url>https://repo.spring.io/snapshot</url>
			<snapshots>
				<enabled>true</enabled>
			</snapshots>
		</pluginRepository>
		<pluginRepository>
			<id>spring-milestones</id>
			<name>Spring Milestones</name>
			<url>https://repo.spring.io/milestone</url>
			<snapshots>
				<enabled>false</enabled>
			</snapshots>
		</pluginRepository>
		<pluginRepository>
			<id>spring-releases</id>
			<name>Spring Releases</name>
			<url>https://repo.spring.io/release</url>
			<snapshots>
				<enabled>false</enabled>
			</snapshots>
		</pluginRepository>
	</pluginRepositories>

	<profiles>
		<profile>
			<id>integration</id>
			<build>
				<plugins>
					<plugin>
						<groupId>org.codehaus.mojo</groupId>
						<artifactId>exec-maven-plugin</artifactId>
						<version>1.6.0</version>
						<executions>
							<execution>
								<id>gradle</id>
								<phase>test</phase>
								<configuration>
									<executable>./gradlew</executable>
									<arguments>
										<argument>clean</argument>
										<argument>build</argument>
										<argument>publishToMavenLocal</argument>
										<argument>-PverifierVersion=${spring-cloud-contract.version}</argument>
									</arguments>
								</configuration>
								<goals>
									<goal>exec</goal>
								</goals>
							</execution>
						</executions>
					</plugin>
				</plugins>
			</build>
		</profile>
		<profile>
			<id>windows</id>
			<build>
				<plugins>
					<plugin>
						<groupId>org.codehaus.mojo</groupId>
						<artifactId>exec-maven-plugin</artifactId>
						<version>1.6.0</version>
						<executions>
							<execution>
								<id>gradle</id>
								<phase>test</phase>
								<configuration>
									<executable>gradlew.bat</executable>
									<arguments>
										<argument>clean</argument>
										<argument>build</argument>
										<argument>publishToMavenLocal</argument>
										<argument>-PverifierVersion=${spring-cloud-contract.version}</argument>
									</arguments>
								</configuration>
								<goals>
									<goal>exec</goal>
								</goals>
							</execution>
						</executions>
					</plugin>
				</plugins>
			</build>
		</profile>
	</profiles>
</project><|MERGE_RESOLUTION|>--- conflicted
+++ resolved
@@ -126,11 +126,7 @@
 									<pluginExecutionFilter>
 										<groupId>org.springframework.cloud</groupId>
 										<artifactId>spring-cloud-contract-maven-plugin</artifactId>
-<<<<<<< HEAD
-										<versionRange>[2.0.0.BUILD-SNAPSHOT,)</versionRange>
-=======
 										<versionRange>[${spring-cloud-contract.version},)</versionRange>
->>>>>>> 7c93e76a
 										<goals>
 											<goal>convert</goal>
 											<goal>generateTests</goal>
