/*
 * Copyright 2013-2019 the original author or authors.
 *
 * Licensed under the Apache License, Version 2.0 (the "License");
 * you may not use this file except in compliance with the License.
 * You may obtain a copy of the License at
 *
 *      http://www.apache.org/licenses/LICENSE-2.0
 *
 * Unless required by applicable law or agreed to in writing, software
 * distributed under the License is distributed on an "AS IS" BASIS,
 * WITHOUT WARRANTIES OR CONDITIONS OF ANY KIND, either express or implied.
 * See the License for the specific language governing permissions and
 * limitations under the License.
 */

package com.example.source;

import java.io.File;
import java.io.IOException;
import java.net.URISyntaxException;
import java.net.URL;
import java.nio.file.Files;
import java.util.Arrays;

import org.slf4j.Logger;
import org.slf4j.LoggerFactory;

import org.springframework.beans.factory.annotation.Autowired;
import org.springframework.boot.SpringApplication;
import org.springframework.boot.autoconfigure.SpringBootApplication;
import org.springframework.cloud.stream.annotation.EnableBinding;
import org.springframework.cloud.stream.annotation.Output;
import org.springframework.cloud.stream.annotation.StreamListener;
import org.springframework.cloud.stream.messaging.Sink;
import org.springframework.cloud.stream.messaging.Source;
import org.springframework.integration.support.MessageBuilder;
import org.springframework.messaging.MessageChannel;
import org.springframework.stereotype.Component;
<<<<<<< HEAD

@SpringBootApplication
@EnableBinding({Source.class, MyProcessor.class})
=======

interface MyProcessor extends Sink {

	String MY_OUTPUT = "my_output";

	@Output("my_output")
	MessageChannel output();

}

@SpringBootApplication
@EnableBinding({ Source.class, MyProcessor.class })
>>>>>>> 8bbe6945
public class ContractVerifierSampleStreamSourceApplication {

	@Autowired
	Source source;

	public static void main(String[] args) {
		SpringApplication.run(ContractVerifierSampleStreamSourceApplication.class, args);
	}

	public void poll() {
		this.source.output().send(MessageBuilder
				.withPayload("{\"id\":\"99\",\"temperature\":\"123.45\"}").build());
	}
<<<<<<< HEAD
}

interface MyProcessor extends Sink {
	String MY_OUTPUT = "my_output";

	@Output("my_output")
	MessageChannel output();
=======

>>>>>>> 8bbe6945
}

@Component
class MyProcessorListener {

	private static final Logger log = LoggerFactory.getLogger(MyProcessorListener.class);

	private final MyProcessor processor;
<<<<<<< HEAD
	private final byte[] expectedInput;
=======

	private final byte[] expectedInput;

>>>>>>> 8bbe6945
	private final byte[] expectedOutput;

	MyProcessorListener(MyProcessor processor) {
		this.processor = processor;
		this.expectedInput = forFile("/contracts/input.pdf");
		this.expectedOutput = forFile("/contracts/output.pdf");
<<<<<<< HEAD
	}

	private byte[] forFile(String relative) {
		URL resource = MyProcessorListener.class.getResource(relative);
		try {
			return Files.readAllBytes(new File(resource.toURI()).toPath());
		}
		catch (IOException | URISyntaxException ex) {
			throw new IllegalStateException(ex);
		}
	}

	@StreamListener(Sink.INPUT)
	void listen(byte[] payload) {
		log.info("Got the message!");
		if (!Arrays.equals(payload, this.expectedInput)) {
			throw new IllegalStateException("Wrong input");
		}
		this.processor.output().send(
				MessageBuilder.withPayload(this.expectedOutput)
				.build());
=======
>>>>>>> 8bbe6945
	}

	private byte[] forFile(String relative) {
		URL resource = MyProcessorListener.class.getResource(relative);
		try {
			return Files.readAllBytes(new File(resource.toURI()).toPath());
		}
		catch (IOException | URISyntaxException ex) {
			throw new IllegalStateException(ex);
		}
	}

	@StreamListener(Sink.INPUT)
	void listen(byte[] payload) {
		log.info("Got the message!");
		if (!Arrays.equals(payload, this.expectedInput)) {
			throw new IllegalStateException("Wrong input");
		}
		this.processor.output()
				.send(MessageBuilder.withPayload(this.expectedOutput).build());
	}

}<|MERGE_RESOLUTION|>--- conflicted
+++ resolved
@@ -37,11 +37,6 @@
 import org.springframework.integration.support.MessageBuilder;
 import org.springframework.messaging.MessageChannel;
 import org.springframework.stereotype.Component;
-<<<<<<< HEAD
-
-@SpringBootApplication
-@EnableBinding({Source.class, MyProcessor.class})
-=======
 
 interface MyProcessor extends Sink {
 
@@ -54,7 +49,6 @@
 
 @SpringBootApplication
 @EnableBinding({ Source.class, MyProcessor.class })
->>>>>>> 8bbe6945
 public class ContractVerifierSampleStreamSourceApplication {
 
 	@Autowired
@@ -68,17 +62,7 @@
 		this.source.output().send(MessageBuilder
 				.withPayload("{\"id\":\"99\",\"temperature\":\"123.45\"}").build());
 	}
-<<<<<<< HEAD
-}
 
-interface MyProcessor extends Sink {
-	String MY_OUTPUT = "my_output";
-
-	@Output("my_output")
-	MessageChannel output();
-=======
-
->>>>>>> 8bbe6945
 }
 
 @Component
@@ -87,43 +71,15 @@
 	private static final Logger log = LoggerFactory.getLogger(MyProcessorListener.class);
 
 	private final MyProcessor processor;
-<<<<<<< HEAD
-	private final byte[] expectedInput;
-=======
 
 	private final byte[] expectedInput;
 
->>>>>>> 8bbe6945
 	private final byte[] expectedOutput;
 
 	MyProcessorListener(MyProcessor processor) {
 		this.processor = processor;
 		this.expectedInput = forFile("/contracts/input.pdf");
 		this.expectedOutput = forFile("/contracts/output.pdf");
-<<<<<<< HEAD
-	}
-
-	private byte[] forFile(String relative) {
-		URL resource = MyProcessorListener.class.getResource(relative);
-		try {
-			return Files.readAllBytes(new File(resource.toURI()).toPath());
-		}
-		catch (IOException | URISyntaxException ex) {
-			throw new IllegalStateException(ex);
-		}
-	}
-
-	@StreamListener(Sink.INPUT)
-	void listen(byte[] payload) {
-		log.info("Got the message!");
-		if (!Arrays.equals(payload, this.expectedInput)) {
-			throw new IllegalStateException("Wrong input");
-		}
-		this.processor.output().send(
-				MessageBuilder.withPayload(this.expectedOutput)
-				.build());
-=======
->>>>>>> 8bbe6945
 	}
 
 	private byte[] forFile(String relative) {
