--- conflicted
+++ resolved
@@ -59,16 +59,9 @@
 		httpHeaders.add(HttpHeaders.CONTENT_TYPE, FRAUD_SERVICE_JSON_VERSION_1);
 
 		// tag::client_call_server[]
-<<<<<<< HEAD
-		ResponseEntity<FraudServiceResponse> response =
-				this.restTemplate.exchange("http://localhost:" + this.port + "/fraudcheck", HttpMethod.PUT,
-						new HttpEntity<>(request, httpHeaders),
-						FraudServiceResponse.class);
-=======
 		ResponseEntity<FraudServiceResponse> response = this.restTemplate.exchange(
 				"http://localhost:" + this.port + "/fraudcheck", HttpMethod.PUT,
 				new HttpEntity<>(request, httpHeaders), FraudServiceResponse.class);
->>>>>>> 8bbe6945
 		// end::client_call_server[]
 
 		return response.getBody();
