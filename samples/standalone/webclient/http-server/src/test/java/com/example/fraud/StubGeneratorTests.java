/*
 * Copyright 2013-2019 the original author or authors.
 *
 * Licensed under the Apache License, Version 2.0 (the "License");
 * you may not use this file except in compliance with the License.
 * You may obtain a copy of the License at
 *
 *      http://www.apache.org/licenses/LICENSE-2.0
 *
 * Unless required by applicable law or agreed to in writing, software
 * distributed under the License is distributed on an "AS IS" BASIS,
 * WITHOUT WARRANTIES OR CONDITIONS OF ANY KIND, either express or implied.
 * See the License for the specific language governing permissions and
 * limitations under the License.
 */

package com.example.fraud;

import java.math.BigDecimal;

import com.example.fraud.model.FraudCheck;
import com.fasterxml.jackson.databind.ObjectMapper;
import org.junit.Before;
import org.junit.Test;
import org.junit.runner.RunWith;

import org.springframework.beans.factory.annotation.Autowired;
import org.springframework.boot.test.autoconfigure.json.AutoConfigureJsonTesters;
import org.springframework.boot.test.autoconfigure.restdocs.AutoConfigureRestDocs;
import org.springframework.boot.test.autoconfigure.web.reactive.AutoConfigureWebTestClient;
import org.springframework.boot.test.context.SpringBootTest;
import org.springframework.boot.test.json.JacksonTester;
import org.springframework.http.MediaType;
import org.springframework.restdocs.webtestclient.WebTestClientRestDocumentation;
import org.springframework.test.context.junit4.SpringRunner;
import org.springframework.test.web.reactive.server.WebTestClient;
import org.springframework.web.reactive.function.BodyInserters;

import static org.springframework.cloud.contract.wiremock.restdocs.WireMockWebTestClient.verify;

@RunWith(SpringRunner.class)
@SpringBootTest(classes = Application.class)
@AutoConfigureRestDocs(outputDir = "target/snippets")
@AutoConfigureWebTestClient
@AutoConfigureJsonTesters
public class StubGeneratorTests {

	@Autowired
	private WebTestClient client;

	private JacksonTester<FraudCheck> json;

	@Before
	public void setup() {
		ObjectMapper objectMappper = new ObjectMapper();
		// Possibly configure the mapper
		JacksonTester.initFields(this, objectMappper);
	}

	@Test
	public void shouldMarkClientAsFraud() throws Exception {
		FraudCheck fraudCheck = new FraudCheck();
		fraudCheck.setClientId("1234567890");
		fraudCheck.setLoanAmount(BigDecimal.valueOf(99999.0));
		client.put().uri("/fraudcheck")
				.contentType(MediaType.valueOf("application/vnd.fraud.v1+json"))
				.body(BodyInserters.fromObject(json.write(fraudCheck).getJson()))
				.exchange().expectBody().jsonPath("$.fraudCheckStatus").isEqualTo("FRAUD")
				.jsonPath("$.rejectionReason").isEqualTo("Amount too high")
				.consumeWith(verify().jsonPath("$.clientId")
						.jsonPath("$[?(@.loanAmount > 1000)]")
						.contentType(MediaType.valueOf("application/vnd.fraud.v1+json"))
						.stub("markClientAsFraud"))
<<<<<<< HEAD
				.consumeWith(WebTestClientRestDocumentation.document("markClientAsFraud"));
=======
				.consumeWith(
						WebTestClientRestDocumentation.document("markClientAsFraud"));
>>>>>>> 8bbe6945
	}

	@Test
	public void shouldMarkClientAsNotFraud() throws Exception {
		FraudCheck fraudCheck = new FraudCheck();
		fraudCheck.setClientId("1234567890");
		fraudCheck.setLoanAmount(BigDecimal.valueOf(123.123));
		client.put().uri("/fraudcheck")
				.contentType(MediaType.valueOf("application/vnd.fraud.v1+json"))
				.body(BodyInserters.fromObject(json.write(fraudCheck).getJson()))
				.exchange().expectBody().jsonPath("$.fraudCheckStatus").isEqualTo("OK")
				.jsonPath("$.rejectionReason").doesNotExist()
				.consumeWith(verify().jsonPath("$.clientId")
						.jsonPath("$[?(@.loanAmount <= 1000)]")
						.contentType(MediaType.valueOf("application/vnd.fraud.v1+json"))
						.stub("markClientAsNotFraud"))
<<<<<<< HEAD
				.consumeWith(WebTestClientRestDocumentation.document("markClientAsNotFraud"));
=======
				.consumeWith(
						WebTestClientRestDocumentation.document("markClientAsNotFraud"));
>>>>>>> 8bbe6945
	}

}<|MERGE_RESOLUTION|>--- conflicted
+++ resolved
@@ -71,12 +71,8 @@
 						.jsonPath("$[?(@.loanAmount > 1000)]")
 						.contentType(MediaType.valueOf("application/vnd.fraud.v1+json"))
 						.stub("markClientAsFraud"))
-<<<<<<< HEAD
-				.consumeWith(WebTestClientRestDocumentation.document("markClientAsFraud"));
-=======
 				.consumeWith(
 						WebTestClientRestDocumentation.document("markClientAsFraud"));
->>>>>>> 8bbe6945
 	}
 
 	@Test
@@ -93,12 +89,8 @@
 						.jsonPath("$[?(@.loanAmount <= 1000)]")
 						.contentType(MediaType.valueOf("application/vnd.fraud.v1+json"))
 						.stub("markClientAsNotFraud"))
-<<<<<<< HEAD
-				.consumeWith(WebTestClientRestDocumentation.document("markClientAsNotFraud"));
-=======
 				.consumeWith(
 						WebTestClientRestDocumentation.document("markClientAsNotFraud"));
->>>>>>> 8bbe6945
 	}
 
 }