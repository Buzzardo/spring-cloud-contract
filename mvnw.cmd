@REM ----------------------------------------------------------------------------
@REM Licensed to the Apache Software Foundation (ASF) under one
@REM or more contributor license agreements.  See the NOTICE file
@REM distributed with this work for additional information
@REM regarding copyright ownership.  The ASF licenses this file
@REM to you under the Apache License, Version 2.0 (the
@REM "License"); you may not use this file except in compliance
@REM with the License.  You may obtain a copy of the License at
@REM
@REM    http://www.apache.org/licenses/LICENSE-2.0
@REM
@REM Unless required by applicable law or agreed to in writing,
@REM software distributed under the License is distributed on an
@REM "AS IS" BASIS, WITHOUT WARRANTIES OR CONDITIONS OF ANY
@REM KIND, either express or implied.  See the License for the
@REM specific language governing permissions and limitations
@REM under the License.
@REM ----------------------------------------------------------------------------

@REM ----------------------------------------------------------------------------
@REM Maven2 Start Up Batch script
@REM
@REM Required ENV vars:
@REM JAVA_HOME - location of a JDK home dir
@REM
@REM Optional ENV vars
@REM M2_HOME - location of maven2's installed home dir
@REM MAVEN_BATCH_ECHO - set to 'on' to enable the echoing of the batch commands
@REM MAVEN_BATCH_PAUSE - set to 'on' to wait for a key stroke before ending
@REM MAVEN_OPTS - parameters passed to the Java VM when running Maven
@REM     e.g. to debug Maven itself, use
@REM set MAVEN_OPTS=-Xdebug -Xrunjdwp:transport=dt_socket,server=y,suspend=y,address=8000
@REM MAVEN_SKIP_RC - flag to disable loading of mavenrc files
@REM ----------------------------------------------------------------------------

@REM Begin all REM lines with '@' in case MAVEN_BATCH_ECHO is 'on'
@echo off
@REM set title of command window
title %0
@REM enable echoing my setting MAVEN_BATCH_ECHO to 'on'
@if "%MAVEN_BATCH_ECHO%" == "on"  echo %MAVEN_BATCH_ECHO%

@REM set %HOME% to equivalent of $HOME
if "%HOME%" == "" (set "HOME=%HOMEDRIVE%%HOMEPATH%")

@REM Execute a user defined script before this one
if not "%MAVEN_SKIP_RC%" == "" goto skipRcPre
@REM check for pre script, once with legacy .bat ending and once with .cmd ending
if exist "%HOME%\mavenrc_pre.bat" call "%HOME%\mavenrc_pre.bat"
if exist "%HOME%\mavenrc_pre.cmd" call "%HOME%\mavenrc_pre.cmd"
:skipRcPre

@setlocal

set ERROR_CODE=0

@REM To isolate internal variables from possible post scripts, we use another setlocal
@setlocal

@REM ==== START VALIDATION ====
if not "%JAVA_HOME%" == "" goto OkJHome

echo.
echo Error: JAVA_HOME not found in your environment. >&2
echo Please set the JAVA_HOME variable in your environment to match the >&2
echo location of your Java installation. >&2
echo.
goto error

:OkJHome
if exist "%JAVA_HOME%\bin\java.exe" goto init

echo.
echo Error: JAVA_HOME is set to an invalid directory. >&2
echo JAVA_HOME = "%JAVA_HOME%" >&2
echo Please set the JAVA_HOME variable in your environment to match the >&2
echo location of your Java installation. >&2
echo.
goto error

@REM ==== END VALIDATION ====

:init

@REM Find the project base dir, i.e. the directory that contains the folder ".mvn".
@REM Fallback to current working directory if not found.

set MAVEN_PROJECTBASEDIR=%MAVEN_BASEDIR%
IF NOT "%MAVEN_PROJECTBASEDIR%"=="" goto endDetectBaseDir

set EXEC_DIR=%CD%
set WDIR=%EXEC_DIR%
:findBaseDir
IF EXIST "%WDIR%"\.mvn goto baseDirFound
cd ..
IF "%WDIR%"=="%CD%" goto baseDirNotFound
set WDIR=%CD%
goto findBaseDir

:baseDirFound
set MAVEN_PROJECTBASEDIR=%WDIR%
cd "%EXEC_DIR%"
goto endDetectBaseDir

:baseDirNotFound
set MAVEN_PROJECTBASEDIR=%EXEC_DIR%
cd "%EXEC_DIR%"

:endDetectBaseDir

IF NOT EXIST "%MAVEN_PROJECTBASEDIR%\.mvn\jvm.config" goto endReadAdditionalConfig

@setlocal EnableExtensions EnableDelayedExpansion
for /F "usebackq delims=" %%a in ("%MAVEN_PROJECTBASEDIR%\.mvn\jvm.config") do set JVM_CONFIG_MAVEN_PROPS=!JVM_CONFIG_MAVEN_PROPS! %%a
@endlocal & set JVM_CONFIG_MAVEN_PROPS=%JVM_CONFIG_MAVEN_PROPS%

:endReadAdditionalConfig

SET MAVEN_JAVA_EXE="%JAVA_HOME%\bin\java.exe"
set WRAPPER_JAR="%MAVEN_PROJECTBASEDIR%\.mvn\wrapper\maven-wrapper.jar"
set WRAPPER_LAUNCHER=org.apache.maven.wrapper.MavenWrapperMain

<<<<<<< HEAD
set DOWNLOAD_URL="https://repo.maven.apache.org/maven2/io/takari/maven-wrapper/0.4.0/maven-wrapper-0.4.0.jar"
=======
set DOWNLOAD_URL="https://repo.maven.apache.org/maven2/io/takari/maven-wrapper/0.4.2/maven-wrapper-0.4.2.jar"
>>>>>>> 8bbe6945
FOR /F "tokens=1,2 delims==" %%A IN (%MAVEN_PROJECTBASEDIR%\.mvn\wrapper\maven-wrapper.properties) DO (
	IF "%%A"=="wrapperUrl" SET DOWNLOAD_URL=%%B 
)

@REM Extension to allow automatically downloading the maven-wrapper.jar from Maven-central
@REM This allows using the maven wrapper in projects that prohibit checking in binary data.
if exist %WRAPPER_JAR% (
    echo Found %WRAPPER_JAR%
) else (
    echo Couldn't find %WRAPPER_JAR%, downloading it ...
	echo Downloading from: %DOWNLOAD_URL%
    powershell -Command "(New-Object Net.WebClient).DownloadFile('%DOWNLOAD_URL%', '%WRAPPER_JAR%')"
    echo Finished downloading %WRAPPER_JAR%
)
@REM End of extension

%MAVEN_JAVA_EXE% %JVM_CONFIG_MAVEN_PROPS% %MAVEN_OPTS% %MAVEN_DEBUG_OPTS% -classpath %WRAPPER_JAR% "-Dmaven.multiModuleProjectDirectory=%MAVEN_PROJECTBASEDIR%" %WRAPPER_LAUNCHER% %MAVEN_CONFIG% %*
if ERRORLEVEL 1 goto error
goto end

:error
set ERROR_CODE=1

:end
@endlocal & set ERROR_CODE=%ERROR_CODE%

if not "%MAVEN_SKIP_RC%" == "" goto skipRcPost
@REM check for post script, once with legacy .bat ending and once with .cmd ending
if exist "%HOME%\mavenrc_post.bat" call "%HOME%\mavenrc_post.bat"
if exist "%HOME%\mavenrc_post.cmd" call "%HOME%\mavenrc_post.cmd"
:skipRcPost

@REM pause the script if MAVEN_BATCH_PAUSE is set to 'on'
if "%MAVEN_BATCH_PAUSE%" == "on" pause

if "%MAVEN_TERMINATE_CMD%" == "on" exit %ERROR_CODE%

exit /B %ERROR_CODE%
<|MERGE_RESOLUTION|>--- conflicted
+++ resolved
@@ -1,165 +1,161 @@
-@REM ----------------------------------------------------------------------------
-@REM Licensed to the Apache Software Foundation (ASF) under one
-@REM or more contributor license agreements.  See the NOTICE file
-@REM distributed with this work for additional information
-@REM regarding copyright ownership.  The ASF licenses this file
-@REM to you under the Apache License, Version 2.0 (the
-@REM "License"); you may not use this file except in compliance
-@REM with the License.  You may obtain a copy of the License at
-@REM
-@REM    http://www.apache.org/licenses/LICENSE-2.0
-@REM
-@REM Unless required by applicable law or agreed to in writing,
-@REM software distributed under the License is distributed on an
-@REM "AS IS" BASIS, WITHOUT WARRANTIES OR CONDITIONS OF ANY
-@REM KIND, either express or implied.  See the License for the
-@REM specific language governing permissions and limitations
-@REM under the License.
-@REM ----------------------------------------------------------------------------
-
-@REM ----------------------------------------------------------------------------
-@REM Maven2 Start Up Batch script
-@REM
-@REM Required ENV vars:
-@REM JAVA_HOME - location of a JDK home dir
-@REM
-@REM Optional ENV vars
-@REM M2_HOME - location of maven2's installed home dir
-@REM MAVEN_BATCH_ECHO - set to 'on' to enable the echoing of the batch commands
-@REM MAVEN_BATCH_PAUSE - set to 'on' to wait for a key stroke before ending
-@REM MAVEN_OPTS - parameters passed to the Java VM when running Maven
-@REM     e.g. to debug Maven itself, use
-@REM set MAVEN_OPTS=-Xdebug -Xrunjdwp:transport=dt_socket,server=y,suspend=y,address=8000
-@REM MAVEN_SKIP_RC - flag to disable loading of mavenrc files
-@REM ----------------------------------------------------------------------------
-
-@REM Begin all REM lines with '@' in case MAVEN_BATCH_ECHO is 'on'
-@echo off
-@REM set title of command window
-title %0
-@REM enable echoing my setting MAVEN_BATCH_ECHO to 'on'
-@if "%MAVEN_BATCH_ECHO%" == "on"  echo %MAVEN_BATCH_ECHO%
-
-@REM set %HOME% to equivalent of $HOME
-if "%HOME%" == "" (set "HOME=%HOMEDRIVE%%HOMEPATH%")
-
-@REM Execute a user defined script before this one
-if not "%MAVEN_SKIP_RC%" == "" goto skipRcPre
-@REM check for pre script, once with legacy .bat ending and once with .cmd ending
-if exist "%HOME%\mavenrc_pre.bat" call "%HOME%\mavenrc_pre.bat"
-if exist "%HOME%\mavenrc_pre.cmd" call "%HOME%\mavenrc_pre.cmd"
-:skipRcPre
-
-@setlocal
-
-set ERROR_CODE=0
-
-@REM To isolate internal variables from possible post scripts, we use another setlocal
-@setlocal
-
-@REM ==== START VALIDATION ====
-if not "%JAVA_HOME%" == "" goto OkJHome
-
-echo.
-echo Error: JAVA_HOME not found in your environment. >&2
-echo Please set the JAVA_HOME variable in your environment to match the >&2
-echo location of your Java installation. >&2
-echo.
-goto error
-
-:OkJHome
-if exist "%JAVA_HOME%\bin\java.exe" goto init
-
-echo.
-echo Error: JAVA_HOME is set to an invalid directory. >&2
-echo JAVA_HOME = "%JAVA_HOME%" >&2
-echo Please set the JAVA_HOME variable in your environment to match the >&2
-echo location of your Java installation. >&2
-echo.
-goto error
-
-@REM ==== END VALIDATION ====
-
-:init
-
-@REM Find the project base dir, i.e. the directory that contains the folder ".mvn".
-@REM Fallback to current working directory if not found.
-
-set MAVEN_PROJECTBASEDIR=%MAVEN_BASEDIR%
-IF NOT "%MAVEN_PROJECTBASEDIR%"=="" goto endDetectBaseDir
-
-set EXEC_DIR=%CD%
-set WDIR=%EXEC_DIR%
-:findBaseDir
-IF EXIST "%WDIR%"\.mvn goto baseDirFound
-cd ..
-IF "%WDIR%"=="%CD%" goto baseDirNotFound
-set WDIR=%CD%
-goto findBaseDir
-
-:baseDirFound
-set MAVEN_PROJECTBASEDIR=%WDIR%
-cd "%EXEC_DIR%"
-goto endDetectBaseDir
-
-:baseDirNotFound
-set MAVEN_PROJECTBASEDIR=%EXEC_DIR%
-cd "%EXEC_DIR%"
-
-:endDetectBaseDir
-
-IF NOT EXIST "%MAVEN_PROJECTBASEDIR%\.mvn\jvm.config" goto endReadAdditionalConfig
-
-@setlocal EnableExtensions EnableDelayedExpansion
-for /F "usebackq delims=" %%a in ("%MAVEN_PROJECTBASEDIR%\.mvn\jvm.config") do set JVM_CONFIG_MAVEN_PROPS=!JVM_CONFIG_MAVEN_PROPS! %%a
-@endlocal & set JVM_CONFIG_MAVEN_PROPS=%JVM_CONFIG_MAVEN_PROPS%
-
-:endReadAdditionalConfig
-
-SET MAVEN_JAVA_EXE="%JAVA_HOME%\bin\java.exe"
-set WRAPPER_JAR="%MAVEN_PROJECTBASEDIR%\.mvn\wrapper\maven-wrapper.jar"
-set WRAPPER_LAUNCHER=org.apache.maven.wrapper.MavenWrapperMain
-
-<<<<<<< HEAD
-set DOWNLOAD_URL="https://repo.maven.apache.org/maven2/io/takari/maven-wrapper/0.4.0/maven-wrapper-0.4.0.jar"
-=======
-set DOWNLOAD_URL="https://repo.maven.apache.org/maven2/io/takari/maven-wrapper/0.4.2/maven-wrapper-0.4.2.jar"
->>>>>>> 8bbe6945
-FOR /F "tokens=1,2 delims==" %%A IN (%MAVEN_PROJECTBASEDIR%\.mvn\wrapper\maven-wrapper.properties) DO (
-	IF "%%A"=="wrapperUrl" SET DOWNLOAD_URL=%%B 
-)
-
-@REM Extension to allow automatically downloading the maven-wrapper.jar from Maven-central
-@REM This allows using the maven wrapper in projects that prohibit checking in binary data.
-if exist %WRAPPER_JAR% (
-    echo Found %WRAPPER_JAR%
-) else (
-    echo Couldn't find %WRAPPER_JAR%, downloading it ...
-	echo Downloading from: %DOWNLOAD_URL%
-    powershell -Command "(New-Object Net.WebClient).DownloadFile('%DOWNLOAD_URL%', '%WRAPPER_JAR%')"
-    echo Finished downloading %WRAPPER_JAR%
-)
-@REM End of extension
-
-%MAVEN_JAVA_EXE% %JVM_CONFIG_MAVEN_PROPS% %MAVEN_OPTS% %MAVEN_DEBUG_OPTS% -classpath %WRAPPER_JAR% "-Dmaven.multiModuleProjectDirectory=%MAVEN_PROJECTBASEDIR%" %WRAPPER_LAUNCHER% %MAVEN_CONFIG% %*
-if ERRORLEVEL 1 goto error
-goto end
-
-:error
-set ERROR_CODE=1
-
-:end
-@endlocal & set ERROR_CODE=%ERROR_CODE%
-
-if not "%MAVEN_SKIP_RC%" == "" goto skipRcPost
-@REM check for post script, once with legacy .bat ending and once with .cmd ending
-if exist "%HOME%\mavenrc_post.bat" call "%HOME%\mavenrc_post.bat"
-if exist "%HOME%\mavenrc_post.cmd" call "%HOME%\mavenrc_post.cmd"
-:skipRcPost
-
-@REM pause the script if MAVEN_BATCH_PAUSE is set to 'on'
-if "%MAVEN_BATCH_PAUSE%" == "on" pause
-
-if "%MAVEN_TERMINATE_CMD%" == "on" exit %ERROR_CODE%
-
-exit /B %ERROR_CODE%
+@REM ----------------------------------------------------------------------------
+@REM Licensed to the Apache Software Foundation (ASF) under one
+@REM or more contributor license agreements.  See the NOTICE file
+@REM distributed with this work for additional information
+@REM regarding copyright ownership.  The ASF licenses this file
+@REM to you under the Apache License, Version 2.0 (the
+@REM "License"); you may not use this file except in compliance
+@REM with the License.  You may obtain a copy of the License at
+@REM
+@REM    http://www.apache.org/licenses/LICENSE-2.0
+@REM
+@REM Unless required by applicable law or agreed to in writing,
+@REM software distributed under the License is distributed on an
+@REM "AS IS" BASIS, WITHOUT WARRANTIES OR CONDITIONS OF ANY
+@REM KIND, either express or implied.  See the License for the
+@REM specific language governing permissions and limitations
+@REM under the License.
+@REM ----------------------------------------------------------------------------
+
+@REM ----------------------------------------------------------------------------
+@REM Maven2 Start Up Batch script
+@REM
+@REM Required ENV vars:
+@REM JAVA_HOME - location of a JDK home dir
+@REM
+@REM Optional ENV vars
+@REM M2_HOME - location of maven2's installed home dir
+@REM MAVEN_BATCH_ECHO - set to 'on' to enable the echoing of the batch commands
+@REM MAVEN_BATCH_PAUSE - set to 'on' to wait for a key stroke before ending
+@REM MAVEN_OPTS - parameters passed to the Java VM when running Maven
+@REM     e.g. to debug Maven itself, use
+@REM set MAVEN_OPTS=-Xdebug -Xrunjdwp:transport=dt_socket,server=y,suspend=y,address=8000
+@REM MAVEN_SKIP_RC - flag to disable loading of mavenrc files
+@REM ----------------------------------------------------------------------------
+
+@REM Begin all REM lines with '@' in case MAVEN_BATCH_ECHO is 'on'
+@echo off
+@REM set title of command window
+title %0
+@REM enable echoing my setting MAVEN_BATCH_ECHO to 'on'
+@if "%MAVEN_BATCH_ECHO%" == "on"  echo %MAVEN_BATCH_ECHO%
+
+@REM set %HOME% to equivalent of $HOME
+if "%HOME%" == "" (set "HOME=%HOMEDRIVE%%HOMEPATH%")
+
+@REM Execute a user defined script before this one
+if not "%MAVEN_SKIP_RC%" == "" goto skipRcPre
+@REM check for pre script, once with legacy .bat ending and once with .cmd ending
+if exist "%HOME%\mavenrc_pre.bat" call "%HOME%\mavenrc_pre.bat"
+if exist "%HOME%\mavenrc_pre.cmd" call "%HOME%\mavenrc_pre.cmd"
+:skipRcPre
+
+@setlocal
+
+set ERROR_CODE=0
+
+@REM To isolate internal variables from possible post scripts, we use another setlocal
+@setlocal
+
+@REM ==== START VALIDATION ====
+if not "%JAVA_HOME%" == "" goto OkJHome
+
+echo.
+echo Error: JAVA_HOME not found in your environment. >&2
+echo Please set the JAVA_HOME variable in your environment to match the >&2
+echo location of your Java installation. >&2
+echo.
+goto error
+
+:OkJHome
+if exist "%JAVA_HOME%\bin\java.exe" goto init
+
+echo.
+echo Error: JAVA_HOME is set to an invalid directory. >&2
+echo JAVA_HOME = "%JAVA_HOME%" >&2
+echo Please set the JAVA_HOME variable in your environment to match the >&2
+echo location of your Java installation. >&2
+echo.
+goto error
+
+@REM ==== END VALIDATION ====
+
+:init
+
+@REM Find the project base dir, i.e. the directory that contains the folder ".mvn".
+@REM Fallback to current working directory if not found.
+
+set MAVEN_PROJECTBASEDIR=%MAVEN_BASEDIR%
+IF NOT "%MAVEN_PROJECTBASEDIR%"=="" goto endDetectBaseDir
+
+set EXEC_DIR=%CD%
+set WDIR=%EXEC_DIR%
+:findBaseDir
+IF EXIST "%WDIR%"\.mvn goto baseDirFound
+cd ..
+IF "%WDIR%"=="%CD%" goto baseDirNotFound
+set WDIR=%CD%
+goto findBaseDir
+
+:baseDirFound
+set MAVEN_PROJECTBASEDIR=%WDIR%
+cd "%EXEC_DIR%"
+goto endDetectBaseDir
+
+:baseDirNotFound
+set MAVEN_PROJECTBASEDIR=%EXEC_DIR%
+cd "%EXEC_DIR%"
+
+:endDetectBaseDir
+
+IF NOT EXIST "%MAVEN_PROJECTBASEDIR%\.mvn\jvm.config" goto endReadAdditionalConfig
+
+@setlocal EnableExtensions EnableDelayedExpansion
+for /F "usebackq delims=" %%a in ("%MAVEN_PROJECTBASEDIR%\.mvn\jvm.config") do set JVM_CONFIG_MAVEN_PROPS=!JVM_CONFIG_MAVEN_PROPS! %%a
+@endlocal & set JVM_CONFIG_MAVEN_PROPS=%JVM_CONFIG_MAVEN_PROPS%
+
+:endReadAdditionalConfig
+
+SET MAVEN_JAVA_EXE="%JAVA_HOME%\bin\java.exe"
+set WRAPPER_JAR="%MAVEN_PROJECTBASEDIR%\.mvn\wrapper\maven-wrapper.jar"
+set WRAPPER_LAUNCHER=org.apache.maven.wrapper.MavenWrapperMain
+
+set DOWNLOAD_URL="https://repo.maven.apache.org/maven2/io/takari/maven-wrapper/0.4.2/maven-wrapper-0.4.2.jar"
+FOR /F "tokens=1,2 delims==" %%A IN (%MAVEN_PROJECTBASEDIR%\.mvn\wrapper\maven-wrapper.properties) DO (
+	IF "%%A"=="wrapperUrl" SET DOWNLOAD_URL=%%B 
+)
+
+@REM Extension to allow automatically downloading the maven-wrapper.jar from Maven-central
+@REM This allows using the maven wrapper in projects that prohibit checking in binary data.
+if exist %WRAPPER_JAR% (
+    echo Found %WRAPPER_JAR%
+) else (
+    echo Couldn't find %WRAPPER_JAR%, downloading it ...
+	echo Downloading from: %DOWNLOAD_URL%
+    powershell -Command "(New-Object Net.WebClient).DownloadFile('%DOWNLOAD_URL%', '%WRAPPER_JAR%')"
+    echo Finished downloading %WRAPPER_JAR%
+)
+@REM End of extension
+
+%MAVEN_JAVA_EXE% %JVM_CONFIG_MAVEN_PROPS% %MAVEN_OPTS% %MAVEN_DEBUG_OPTS% -classpath %WRAPPER_JAR% "-Dmaven.multiModuleProjectDirectory=%MAVEN_PROJECTBASEDIR%" %WRAPPER_LAUNCHER% %MAVEN_CONFIG% %*
+if ERRORLEVEL 1 goto error
+goto end
+
+:error
+set ERROR_CODE=1
+
+:end
+@endlocal & set ERROR_CODE=%ERROR_CODE%
+
+if not "%MAVEN_SKIP_RC%" == "" goto skipRcPost
+@REM check for post script, once with legacy .bat ending and once with .cmd ending
+if exist "%HOME%\mavenrc_post.bat" call "%HOME%\mavenrc_post.bat"
+if exist "%HOME%\mavenrc_post.cmd" call "%HOME%\mavenrc_post.cmd"
+:skipRcPost
+
+@REM pause the script if MAVEN_BATCH_PAUSE is set to 'on'
+if "%MAVEN_BATCH_PAUSE%" == "on" pause
+
+if "%MAVEN_TERMINATE_CMD%" == "on" exit %ERROR_CODE%
+
+exit /B %ERROR_CODE%