--- conflicted
+++ resolved
@@ -189,53 +189,6 @@
 											throw new UnsupportedOperationException("Currently only the AND combination rule logic is supported")
 										}
 
-<<<<<<< HEAD
-								if (FULL_BODY == key) {
-									JsonPaths jsonPaths = JsonToJsonPathsConverter.transformToJsonPathWithStubsSideValuesAndNoArraySizeCheck(response.body.value)
-									jsonPaths.each {
-										jsonPath(it.keyBeforeChecking(), byType())
-									}
-								} else {
-									ruleGroup.rules.each { MatchingRule rule ->
-										if (rule instanceof NullMatcher) {
-											jsonPath(key, byNull())
-										} else if (rule instanceof RegexMatcher) {
-											jsonPath(key, byRegex(rule.regex))
-										} else if (rule instanceof DateMatcher) {
-											jsonPath(key, byDate())
-										} else if (rule instanceof TimeMatcher) {
-											jsonPath(key, byTime())
-										} else if (rule instanceof TimestampMatcher) {
-											jsonPath(key, byTimestamp())
-										} else if (rule instanceof MinTypeMatcher) {
-											jsonPath(key, byType() {
-												minOccurrence((rule as MinTypeMatcher).min)
-											})
-										} else if (rule instanceof MinMaxTypeMatcher) {
-											jsonPath(key, byType() {
-												minOccurrence((rule as MinMaxTypeMatcher).min)
-												maxOccurrence((rule as MinMaxTypeMatcher).max)
-											})
-										} else if (rule instanceof MaxTypeMatcher) {
-											jsonPath(key, byType() {
-												maxOccurrence((rule as MaxTypeMatcher).max)
-											})
-										} else if (rule instanceof TypeMatcher) {
-											jsonPath(key, byType())
-										} else if (rule instanceof NumberTypeMatcher) {
-											switch (rule.numberType) {
-												case NumberTypeMatcher.NumberType.NUMBER:
-													jsonPath(key, byRegex(regexPatterns.number()))
-													break
-												case NumberTypeMatcher.NumberType.INTEGER:
-													jsonPath(key, byRegex(regexPatterns.anInteger()))
-													break
-												case NumberTypeMatcher.NumberType.DECIMAL:
-													jsonPath(key, byRegex(regexPatterns.aDouble()))
-													break
-												default:
-													throw new UnsupportedOperationException("Unsupported number type!")
-=======
 										if (FULL_BODY == key) {
 											JsonPaths jsonPaths = JsonToJsonPathsConverter.
 													transformToJsonPathWithStubsSideValuesAndNoArraySizeCheck(response.body.value)
@@ -300,7 +253,6 @@
 														throw new UnsupportedOperationException("Unsupported number type!")
 													}
 												}
->>>>>>> 8bbe6945
 											}
 										}
 									}
