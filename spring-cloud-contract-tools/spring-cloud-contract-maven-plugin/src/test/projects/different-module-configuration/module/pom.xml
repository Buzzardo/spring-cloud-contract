--- conflicted
+++ resolved
@@ -26,19 +26,11 @@
 	<artifactId>frauddetection</artifactId>
 	<version>0.1.0</version>
 
-<<<<<<< HEAD
-    <parent>
-        <groupId>org.springframework.boot</groupId>
-        <artifactId>spring-boot-starter-parent</artifactId>
-        <version>2.1.2.RELEASE</version>
-    </parent>
-=======
 	<parent>
 		<groupId>org.springframework.boot</groupId>
 		<artifactId>spring-boot-starter-parent</artifactId>
 		<version>2.1.2.RELEASE</version>
 	</parent>
->>>>>>> 8bbe6945
 
 	<dependencies>
 		<dependency>
