--- conflicted
+++ resolved
@@ -47,15 +47,12 @@
 			required = true)
 	private File projectBuildDirectory;
 
-<<<<<<< HEAD
+	@Parameter(defaultValue = "${project.build.finalName}", readonly = true,
+			required = true)
+	private String projectFinalName;
+
 	@Parameter(property = "stubsDirectory",
 			defaultValue = "${project.build.directory}/stubs")
-=======
-	@Parameter(defaultValue = "${project.build.finalName}", readonly = true, required = true)
-	private String projectFinalName;
-
-	@Parameter(property = "stubsDirectory", defaultValue = "${project.build.directory}/stubs")
->>>>>>> 347f0a7a
 	private File outputDirectory;
 
 	/**
@@ -119,11 +116,6 @@
 				stubsJarFile);
 	}
 
-<<<<<<< HEAD
-	private File createStubJar(File stubsOutputDir) throws MojoFailureException {
-		String stubArchiveName = this.project.getBuild().getFinalName() + "-"
-				+ this.classifier + ".jar";
-=======
 	private File createStubJar(File stubsOutputDir)
 			throws MojoFailureException, MojoExecutionException {
 		if (!stubsOutputDir.exists()) {
@@ -132,7 +124,6 @@
 					+ "] .\nPlease make sure that spring-cloud-contract:convert was invoked");
 		}
 		String stubArchiveName = this.projectFinalName + "-" + this.classifier + ".jar";
->>>>>>> 347f0a7a
 		File stubsJarFile = new File(this.projectBuildDirectory, stubArchiveName);
 		String[] excludes = excludes();
 		getLog().info("Files matching this pattern will be excluded from "
