--- conflicted
+++ resolved
@@ -198,15 +198,8 @@
 			Collections.sort(mappings, new StubMappingComparator());
 		}
 		for (StubMapping mapping : mappings) {
-<<<<<<< HEAD
-			ResponseActions expect = server
-					.expect(requestTo(request(mapping.getRequest())));
-			expect.andExpect(method(
-					HttpMethod.valueOf(mapping.getRequest().getMethod().getName())));
-=======
 			ResponseActions expect = responseActions(server, mapping);
 			expect.andExpect(method(HttpMethod.valueOf(mapping.getRequest().getMethod().getName())));
->>>>>>> d82baee8
 			mapping.getRequest().getBodyPatterns();
 			bodyPatterns(expect, mapping.getRequest());
 			requestHeaders(expect, mapping.getRequest());
