/*
 * Copyright 2013-2018 the original author or authors.
 *
 * Licensed under the Apache License, Version 2.0 (the "License");
 * you may not use this file except in compliance with the License.
 * You may obtain a copy of the License at
 *
 *     http://www.apache.org/licenses/LICENSE-2.0
 *
 * Unless required by applicable law or agreed to in writing, software
 * distributed under the License is distributed on an "AS IS" BASIS,
 * WITHOUT WARRANTIES OR CONDITIONS OF ANY KIND, either express or implied.
 * See the License for the specific language governing permissions and
 * limitations under the License.
 *
 */

package org.springframework.cloud.contract.wiremock;

import org.apache.commons.logging.Log;
import org.apache.commons.logging.LogFactory;

import org.springframework.test.annotation.DirtiesContext;
import org.springframework.test.context.TestContext;
import org.springframework.test.context.support.AbstractTestExecutionListener;

/**
 * Dirties the test context if WireMock was running on a fixed port
 *
 * @author Marcin Grzejszczak
 * @since 1.2.6
 */
public final class WireMockTestExecutionListener extends AbstractTestExecutionListener {

	private static final Log log = LogFactory.getLog(WireMockTestExecutionListener.class);

	@Override
<<<<<<< HEAD
	public void beforeTestClass(TestContext testContext) {
		try {
			if (wireMockConfigMissing(testContext)) {
				return;
			}
			WireMockConfiguration wireMockConfiguration = wireMockConfiguration(
					testContext);
			if (log.isDebugEnabled()) {
				log.debug("WireMock configuration is running ["
						+ wireMockConfiguration.isRunning() + "]");
			}
			if (!wireMockConfiguration.isRunning()) {
				wireMockConfiguration.init();
				wireMockConfiguration.start();
				WireMockUtils.getMappingsEndpoint(wireMockConfiguration.port());
			}
		}
		catch (Exception e) {
			if (log.isDebugEnabled()) {
				log.debug(
						"Exception occurred while trying to init WireMock configuration",
						e);
			}
		}
	}

	private boolean wireMockConfigMissing(TestContext testContext) {
		boolean missing = !testContext.getApplicationContext()
				.containsBean(WireMockConfiguration.class.getName());
		if (log.isDebugEnabled()) {
			log.debug("WireMockConfig is missing [" + missing + "]");
=======
	public void afterTestClass(TestContext testContext) {
		if (wireMockConfigurationMissing(testContext) || annotationMissing(testContext)) {
			return;
		}
		if (portIsFixed(testContext)) {
			if (log.isWarnEnabled()) {
				log.warn("You've used fixed ports for WireMock setup - "
						+ "will mark context as dirty. Please use random ports, as much "
						+ "as possible. Your tests will be faster and more reliable and this"
						+ "warning will go away");
			}
			testContext.markApplicationContextDirty(DirtiesContext.HierarchyMode.EXHAUSTIVE);
>>>>>>> 7b2cce75
		}
	}

<<<<<<< HEAD
	@Override
	public void afterTestClass(TestContext testContext) {
		try {
			if (wireMockConfigMissing(testContext)) {
				return;
			}
			stopWireMockConfiguration(testContext);
		}
		catch (Exception e) {
			if (log.isDebugEnabled()) {
				log.debug(
						"Exception occurred while trying to init WireMock configuration",
						e);
=======
	private boolean annotationMissing(TestContext testContext) {
		if (testContext.getTestClass()
				.getAnnotationsByType(AutoConfigureWireMock.class).length == 0) {
			if (log.isDebugEnabled()) {
				log.debug("No @AutoConfigureWireMock annotation found on [" + testContext
						.getTestClass() + "]. Skipping");
>>>>>>> 7b2cce75
			}
			return true;
		}
		return false;
	}

	private boolean wireMockConfigurationMissing(TestContext testContext) {
		boolean missing = !testContext.getApplicationContext()
				.containsBean(WireMockConfiguration.class.getName());
		if (log.isDebugEnabled()) {
			log.debug("WireMockConfiguration is missing [" + missing + "]");
		}
		return missing;
	}

	private WireMockConfiguration wireMockConfig(TestContext testContext) {
		return testContext.getApplicationContext().getBean(WireMockConfiguration.class);
	}

<<<<<<< HEAD
=======
	private boolean portIsFixed(TestContext testContext) {
		WireMockConfiguration wireMockProperties = wireMockConfig(testContext);
		int httpPort = wireMockProperties.wireMock.getServer().getPort();
		int httpsPort = wireMockProperties.wireMock.getServer().getHttpsPort();
		return (httpPort != 0 || httpsPort != -1) && httpsPort != 0;
	}
>>>>>>> 7b2cce75
}<|MERGE_RESOLUTION|>--- conflicted
+++ resolved
@@ -35,39 +35,6 @@
 	private static final Log log = LogFactory.getLog(WireMockTestExecutionListener.class);
 
 	@Override
-<<<<<<< HEAD
-	public void beforeTestClass(TestContext testContext) {
-		try {
-			if (wireMockConfigMissing(testContext)) {
-				return;
-			}
-			WireMockConfiguration wireMockConfiguration = wireMockConfiguration(
-					testContext);
-			if (log.isDebugEnabled()) {
-				log.debug("WireMock configuration is running ["
-						+ wireMockConfiguration.isRunning() + "]");
-			}
-			if (!wireMockConfiguration.isRunning()) {
-				wireMockConfiguration.init();
-				wireMockConfiguration.start();
-				WireMockUtils.getMappingsEndpoint(wireMockConfiguration.port());
-			}
-		}
-		catch (Exception e) {
-			if (log.isDebugEnabled()) {
-				log.debug(
-						"Exception occurred while trying to init WireMock configuration",
-						e);
-			}
-		}
-	}
-
-	private boolean wireMockConfigMissing(TestContext testContext) {
-		boolean missing = !testContext.getApplicationContext()
-				.containsBean(WireMockConfiguration.class.getName());
-		if (log.isDebugEnabled()) {
-			log.debug("WireMockConfig is missing [" + missing + "]");
-=======
 	public void afterTestClass(TestContext testContext) {
 		if (wireMockConfigurationMissing(testContext) || annotationMissing(testContext)) {
 			return;
@@ -80,32 +47,15 @@
 						+ "warning will go away");
 			}
 			testContext.markApplicationContextDirty(DirtiesContext.HierarchyMode.EXHAUSTIVE);
->>>>>>> 7b2cce75
 		}
 	}
 
-<<<<<<< HEAD
-	@Override
-	public void afterTestClass(TestContext testContext) {
-		try {
-			if (wireMockConfigMissing(testContext)) {
-				return;
-			}
-			stopWireMockConfiguration(testContext);
-		}
-		catch (Exception e) {
-			if (log.isDebugEnabled()) {
-				log.debug(
-						"Exception occurred while trying to init WireMock configuration",
-						e);
-=======
 	private boolean annotationMissing(TestContext testContext) {
 		if (testContext.getTestClass()
 				.getAnnotationsByType(AutoConfigureWireMock.class).length == 0) {
 			if (log.isDebugEnabled()) {
 				log.debug("No @AutoConfigureWireMock annotation found on [" + testContext
 						.getTestClass() + "]. Skipping");
->>>>>>> 7b2cce75
 			}
 			return true;
 		}
@@ -125,13 +75,10 @@
 		return testContext.getApplicationContext().getBean(WireMockConfiguration.class);
 	}
 
-<<<<<<< HEAD
-=======
 	private boolean portIsFixed(TestContext testContext) {
 		WireMockConfiguration wireMockProperties = wireMockConfig(testContext);
 		int httpPort = wireMockProperties.wireMock.getServer().getPort();
 		int httpsPort = wireMockProperties.wireMock.getServer().getHttpsPort();
 		return (httpPort != 0 || httpsPort != -1) && httpsPort != 0;
 	}
->>>>>>> 7b2cce75
 }