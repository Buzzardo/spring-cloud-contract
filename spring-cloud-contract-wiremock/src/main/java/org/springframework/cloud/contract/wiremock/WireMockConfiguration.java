--- conflicted
+++ resolved
@@ -176,13 +176,10 @@
 			return;
 		}
 		this.server.start();
-<<<<<<< HEAD
-=======
 		updateCurrentServer();
 	}
 
 	private void updateCurrentServer() {
->>>>>>> 7b2cce75
 		WireMock.configureFor(new WireMock(this.server));
 		this.running = true;
 		if (log.isDebugEnabled()) {
