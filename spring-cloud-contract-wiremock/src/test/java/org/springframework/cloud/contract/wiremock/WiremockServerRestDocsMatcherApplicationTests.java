/*
 * Copyright 2013-2019 the original author or authors.
 *
 * Licensed under the Apache License, Version 2.0 (the "License");
 * you may not use this file except in compliance with the License.
 * You may obtain a copy of the License at
 *
 *      http://www.apache.org/licenses/LICENSE-2.0
 *
 * Unless required by applicable law or agreed to in writing, software
 * distributed under the License is distributed on an "AS IS" BASIS,
 * WITHOUT WARRANTIES OR CONDITIONS OF ANY KIND, either express or implied.
 * See the License for the specific language governing permissions and
 * limitations under the License.
 */

package org.springframework.cloud.contract.wiremock;

import com.github.tomakehurst.wiremock.client.WireMock;
import org.junit.Rule;
import org.junit.Test;
import org.junit.rules.ExpectedException;
import org.junit.runner.RunWith;

import org.springframework.beans.factory.annotation.Autowired;
import org.springframework.boot.test.autoconfigure.restdocs.AutoConfigureRestDocs;
import org.springframework.boot.test.autoconfigure.web.servlet.AutoConfigureMockMvc;
import org.springframework.boot.test.context.SpringBootTest;
import org.springframework.cloud.contract.wiremock.WiremockServerRestDocsMatcherApplicationTests.TestConfiguration;
import org.springframework.cloud.contract.wiremock.restdocs.WireMockRestDocs;
import org.springframework.context.annotation.Configuration;
import org.springframework.http.MediaType;
import org.springframework.test.context.junit4.SpringRunner;
import org.springframework.test.web.servlet.MockMvc;
import org.springframework.test.web.servlet.request.MockMvcRequestBuilders;
import org.springframework.test.web.servlet.result.MockMvcResultMatchers;
import org.springframework.web.bind.annotation.RequestBody;
import org.springframework.web.bind.annotation.RequestMapping;
import org.springframework.web.bind.annotation.RequestMethod;
import org.springframework.web.bind.annotation.ResponseBody;
import org.springframework.web.bind.annotation.RestController;

@RunWith(SpringRunner.class)
@SpringBootTest(classes = TestConfiguration.class)
@AutoConfigureRestDocs(outputDir = "target/snippets")
@AutoConfigureMockMvc
public class WiremockServerRestDocsMatcherApplicationTests {

<<<<<<< HEAD
	@Autowired
	private MockMvc mockMvc;

=======
>>>>>>> 8bbe6945
	@Rule
	public ExpectedException expected = ExpectedException.none();

	@Autowired
	private MockMvc mockMvc;

	@Test
	public void matchesRequest() throws Exception {
		this.mockMvc
				.perform(MockMvcRequestBuilders.post("/resource").content("greeting")
						.contentType(MediaType.TEXT_PLAIN))
				.andExpect(MockMvcResultMatchers.content().string("Hello World"))
				.andDo(WireMockRestDocs.verify()
						.wiremock(WireMock.post(WireMock.urlPathEqualTo("/resource"))
								.withRequestBody(WireMock.matching("greeting.*")))
						.stub("posted"));
	}

	@Test
	public void doesNotMatch() throws Exception {
		this.expected.expect(AssertionError.class);
		this.expected.expectMessage("wiremock did not match");
		this.mockMvc
				.perform(MockMvcRequestBuilders.post("/resource").content("greeting")
						.contentType(MediaType.TEXT_PLAIN))
				.andExpect(MockMvcResultMatchers.content().string("Hello World"))
				.andDo(WireMockRestDocs.verify()
						.wiremock(WireMock.post(WireMock.urlPathEqualTo("/resource"))
								.withRequestBody(WireMock.matching("garbage.*")))
						.stub("posted"));
	}

	@Configuration
	@RestController
	protected static class TestConfiguration {

		@ResponseBody
		@RequestMapping(value = "/resource", method = RequestMethod.POST)
		public String resource(@RequestBody String body) {
			return "Hello World";
		}

	}

}<|MERGE_RESOLUTION|>--- conflicted
+++ resolved
@@ -46,12 +46,6 @@
 @AutoConfigureMockMvc
 public class WiremockServerRestDocsMatcherApplicationTests {
 
-<<<<<<< HEAD
-	@Autowired
-	private MockMvc mockMvc;
-
-=======
->>>>>>> 8bbe6945
 	@Rule
 	public ExpectedException expected = ExpectedException.none();
 
