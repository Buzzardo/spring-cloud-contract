--- conflicted
+++ resolved
@@ -46,19 +46,6 @@
 
 	@Override
 	public Message<?> transform(Message<?> source) {
-<<<<<<< HEAD
-		if (this.groovyDsl.getOutputMessage() == null) {
-			return source;
-		}
-		String payload = BodyExtractor
-				.extractStubValueFrom(this.groovyDsl.getOutputMessage().getBody());
-		Map<String, Object> headers = this.groovyDsl.getOutputMessage().getHeaders()
-				.asStubSideMap();
-		return MessageBuilder.createMessage(payload.getBytes(),
-				new MessageHeaders(headers));
-	}
-
-=======
 		Contract groovyDsl = matchingContract(source);
 		if (groovyDsl == null || groovyDsl.getOutputMessage() == null) {
 			return source;
@@ -78,5 +65,4 @@
 		return this.selector.matchingContract(source);
 	}
 
->>>>>>> d5c45971
 }