--- conflicted
+++ resolved
@@ -47,16 +47,12 @@
 	private final File path;
 	final List<File> stubs;
 	final Collection<Contract> contracts;
-<<<<<<< HEAD
 	private final List<ContractConverter> contractConverters;
 	private final List<HttpServerStub> httpServerStubs;
-
-	StubRepository(File repository, List<HttpServerStub> httpServerStubs) {
-=======
 	private final StubRunnerOptions options;
 
-	public StubRepository(File repository, StubRunnerOptions options) {
->>>>>>> 808684fd
+	StubRepository(File repository, List<HttpServerStub> httpServerStubs,
+			StubRunnerOptions options) {
 		if (!repository.isDirectory()) {
 			throw new IllegalArgumentException(
 					"Missing descriptor repository under path [" + repository + "]");
@@ -67,17 +63,13 @@
 		}
 		this.httpServerStubs = httpServerStubs;
 		this.path = repository;
-<<<<<<< HEAD
 		this.stubs = stubs();
-=======
 		this.options = options;
-		this.projectDescriptors = projectDescriptors();
->>>>>>> 808684fd
 		this.contracts = contracts();
 	}
 
 	StubRepository(File repository) {
-		this(repository, new ArrayList<HttpServerStub>());
+		this(repository, new ArrayList<HttpServerStub>(), new StubRunnerOptionsBuilder().build());
 	}
 
 	public File getPath() {
@@ -125,14 +117,8 @@
 						public FileVisitResult visitFile(Path path,
 								BasicFileAttributes attrs) throws IOException {
 							File file = path.toFile();
-<<<<<<< HEAD
-							if (httpServerStubAccepts(file)) {
+							if (httpServerStubAccepts(file) && isStubPerConsumerPathMatching(file)) {
 								mappingDescriptors.add(file);
-=======
-							if (isMappingDescriptor(file) && isStubPerConsumerPathMatching(file)) {
-								mappingDescriptors
-										.add(new WiremockMappingDescriptor(file));
->>>>>>> 808684fd
 							}
 							return super.visitFile(path, attrs);
 						}
@@ -178,18 +164,12 @@
 						public FileVisitResult visitFile(Path path,
 								BasicFileAttributes attrs) throws IOException {
 							File file = path.toFile();
-<<<<<<< HEAD
 							ContractConverter converter = contractConverter(file);
-							if (isContractDescriptor(file)) {
+							if (isContractDescriptor(file) && isStubPerConsumerPathMatching(file)) {
 								contractDescriptors
 								.addAll(ContractVerifierDslConverter.convertAsCollection(file));
-							} else if (converter != null) {
+							} else if (converter != null && isStubPerConsumerPathMatching(file)) {
 								contractDescriptors.addAll(converter.convertFrom(file));
-=======
-							if (isContractDescriptor(file) && isStubPerConsumerPathMatching(file)) {
-								mappingDescriptors
-								.add(ContractVerifierDslConverter.convert(file));
->>>>>>> 808684fd
 							}
 							return super.visitFile(path, attrs);
 						}
