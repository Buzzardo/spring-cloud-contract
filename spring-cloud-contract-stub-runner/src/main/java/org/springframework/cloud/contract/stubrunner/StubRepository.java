--- conflicted
+++ resolved
@@ -45,20 +45,12 @@
 
 	private static final Log log = LogFactory.getLog(StubRepository.class);
 
-<<<<<<< HEAD
-	private final File path;
-
-=======
->>>>>>> 8bbe6945
 	final List<File> stubs;
 
 	final Collection<Contract> contracts;
 
-<<<<<<< HEAD
-=======
 	private final File path;
 
->>>>>>> 8bbe6945
 	private final List<ContractConverter> contractConverters;
 
 	private final List<HttpServerStub> httpServerStubs;
@@ -165,21 +157,12 @@
 	}
 
 	private Collection<Contract> contractDescriptors() {
-<<<<<<< HEAD
-		return (this.path.exists() ?
-				ContractScanner.collectContractDescriptors(this.path, this::isStubPerConsumerPathMatching)
-				: Collections.<Contract>emptySet());
-	}
-
-
-=======
 		return (this.path.exists()
 				? ContractScanner.collectContractDescriptors(this.path,
 						this::isStubPerConsumerPathMatching)
 				: Collections.<Contract>emptySet());
 	}
 
->>>>>>> 8bbe6945
 	private boolean isStubPerConsumerPathMatching(File file) {
 		if (!this.options.isStubsPerConsumer()) {
 			return true;
