/*
<<<<<<< HEAD
 *  Copyright 2013-2019 the original author or authors.
=======
 * Copyright 2013-2019 the original author or authors.
>>>>>>> 8bbe6945
 *
 * Licensed under the Apache License, Version 2.0 (the "License");
 * you may not use this file except in compliance with the License.
 * You may obtain a copy of the License at
 *
 *      http://www.apache.org/licenses/LICENSE-2.0
 *
 * Unless required by applicable law or agreed to in writing, software
 * distributed under the License is distributed on an "AS IS" BASIS,
 * WITHOUT WARRANTIES OR CONDITIONS OF ANY KIND, either express or implied.
 * See the License for the specific language governing permissions and
 * limitations under the License.
 */

package org.springframework.cloud.contract.stubrunner.util;

import java.io.File;
import java.io.IOException;
import java.io.InputStream;
import java.io.OutputStream;
import java.nio.file.Files;
import java.util.ArrayList;
import java.util.Collection;
import java.util.List;
import java.util.zip.ZipEntry;
import java.util.zip.ZipInputStream;

import org.springframework.util.StreamUtils;

/**
 * Based on
 * <a href="https://github.com/timyates/groovy-common-extensions">https://github.com/
 * timyates/groovy-common-extensions</a>.
 *
 * Category for {@link File} that adds a method that allows you to unzip a given file to a
 * specified location
 *
 * @author Marcin Grzejszczak
 */
public final class ZipCategory {

	private ZipCategory() {
		throw new IllegalStateException("Can't instantiate a utility class");
	}

	/**
	 * Unzips this file. If the <tt>destination</tt> directory is not provided, it will
	 * fall back to this file's parent directory.
<<<<<<< HEAD
	 * @param self
=======
	 * @param self file
>>>>>>> 8bbe6945
	 * @param destination (optional), the destination directory where this file's content
	 * will be unzipped to.
	 * @return a {@link Collection} of unzipped {@link File} objects.
	 */
	public static Collection<File> unzipTo(File self, File destination) {
		checkUnzipDestination(destination);
		// if destination directory is not given, we'll fall back to the parent directory
		// of 'self'
		if (destination == null) {
			destination = new File(self.getParent());
		}
		List<File> unzippedFiles = new ArrayList<>();
		try (InputStream fileInputStream = Files.newInputStream(self.toPath())) {
			try (ZipInputStream zipInput = new ZipInputStream(fileInputStream)) {
				for (ZipEntry entry = zipInput
						.getNextEntry(); entry != null; entry = zipInput.getNextEntry()) {
					if (!entry.isDirectory()) {
						final File file = new File(destination, entry.getName());
						if (file.getParentFile() != null) {
							file.getParentFile().mkdirs();
						}
						try (OutputStream output = Files.newOutputStream(file.toPath())) {
							StreamUtils.copy(zipInput, output);
						}
						unzippedFiles.add(file);
					}
					else {
						final File dir = new File(destination, entry.getName());
						dir.mkdirs();
						unzippedFiles.add(dir);
					}
				}
			}
		}
		catch (IOException e) {
			throw new IllegalStateException("Cannot unzip archive", e);
		}
		return unzippedFiles;
	}

	private static void checkUnzipDestination(File file) {
		if (file != null && !file.isDirectory()) {
			throw new IllegalArgumentException("'destination' has to be a directory.");
		}
	}

}<|MERGE_RESOLUTION|>--- conflicted
+++ resolved
@@ -1,9 +1,5 @@
 /*
-<<<<<<< HEAD
- *  Copyright 2013-2019 the original author or authors.
-=======
  * Copyright 2013-2019 the original author or authors.
->>>>>>> 8bbe6945
  *
  * Licensed under the Apache License, Version 2.0 (the "License");
  * you may not use this file except in compliance with the License.
@@ -52,11 +48,7 @@
 	/**
 	 * Unzips this file. If the <tt>destination</tt> directory is not provided, it will
 	 * fall back to this file's parent directory.
-<<<<<<< HEAD
-	 * @param self
-=======
 	 * @param self file
->>>>>>> 8bbe6945
 	 * @param destination (optional), the destination directory where this file's content
 	 * will be unzipped to.
 	 * @return a {@link Collection} of unzipped {@link File} objects.
