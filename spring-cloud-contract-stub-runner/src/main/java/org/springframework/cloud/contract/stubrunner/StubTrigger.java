/*
<<<<<<< HEAD
 *  Copyright 2013-2019 the original author or authors.
=======
 * Copyright 2013-2019 the original author or authors.
>>>>>>> 8bbe6945
 *
 * Licensed under the Apache License, Version 2.0 (the "License");
 * you may not use this file except in compliance with the License.
 * You may obtain a copy of the License at
 *
 *      http://www.apache.org/licenses/LICENSE-2.0
 *
 * Unless required by applicable law or agreed to in writing, software
 * distributed under the License is distributed on an "AS IS" BASIS,
 * WITHOUT WARRANTIES OR CONDITIONS OF ANY KIND, either express or implied.
 * See the License for the specific language governing permissions and
 * limitations under the License.
 */

package org.springframework.cloud.contract.stubrunner;

import java.util.Collection;
import java.util.Map;

/**
 * Contract for triggering stub messages.
 *
 * @author Marcin Grzejszczak
 */
public interface StubTrigger {

	/**
	 * Triggers an event by a given label for a given {@code groupid:artifactid} notation.
	 * You can use only {@code artifactId} too.
	 *
	 * Feature related to messaging.
<<<<<<< HEAD
=======
	 * @param ivyNotation ivy notation of a stub
	 * @param labelName name of the label to trigger
>>>>>>> 8bbe6945
	 * @return true - if managed to run a trigger
	 */
	boolean trigger(String ivyNotation, String labelName);

	/**
	 * Triggers an event by a given label.
	 *
	 * Feature related to messaging.
<<<<<<< HEAD
=======
	 * @param labelName name of the label to trigger
>>>>>>> 8bbe6945
	 * @return true - if managed to run a trigger
	 */
	boolean trigger(String labelName);

	/**
	 * Triggers all possible events.
	 *
	 * Feature related to messaging.
	 * @return true - if managed to run a trigger
	 */
	boolean trigger();

	/**
	 * Feature related to messaging.
	 * @return a mapping of ivy notation of a dependency to all the labels it has.
	 */
	Map<String, Collection<String>> labels();

}<|MERGE_RESOLUTION|>--- conflicted
+++ resolved
@@ -1,9 +1,5 @@
 /*
-<<<<<<< HEAD
- *  Copyright 2013-2019 the original author or authors.
-=======
  * Copyright 2013-2019 the original author or authors.
->>>>>>> 8bbe6945
  *
  * Licensed under the Apache License, Version 2.0 (the "License");
  * you may not use this file except in compliance with the License.
@@ -35,11 +31,8 @@
 	 * You can use only {@code artifactId} too.
 	 *
 	 * Feature related to messaging.
-<<<<<<< HEAD
-=======
 	 * @param ivyNotation ivy notation of a stub
 	 * @param labelName name of the label to trigger
->>>>>>> 8bbe6945
 	 * @return true - if managed to run a trigger
 	 */
 	boolean trigger(String ivyNotation, String labelName);
@@ -48,10 +41,7 @@
 	 * Triggers an event by a given label.
 	 *
 	 * Feature related to messaging.
-<<<<<<< HEAD
-=======
 	 * @param labelName name of the label to trigger
->>>>>>> 8bbe6945
 	 * @return true - if managed to run a trigger
 	 */
 	boolean trigger(String labelName);
