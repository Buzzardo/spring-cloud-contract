--- conflicted
+++ resolved
@@ -162,13 +162,8 @@
 
 class DirectoryCopyingVisitor extends SimpleFileVisitor<Path> {
 
-<<<<<<< HEAD
-	private static final List<String> FOLDERS_TO_DELETE = Arrays
-			.asList("contracts", "mappings");
-=======
 	private static final List<String> FOLDERS_TO_DELETE = Arrays.asList("contracts",
 			"mappings");
->>>>>>> 8bbe6945
 
 	private static final Log log = LogFactory.getLog(DirectoryCopyingVisitor.class);
 
@@ -226,39 +221,25 @@
 		}
 		Files.walkFileTree(root, new SimpleFileVisitor<Path>() {
 			@Override
-<<<<<<< HEAD
-			public FileVisitResult visitFile(Path file, BasicFileAttributes attrs) throws IOException {
-=======
 			public FileVisitResult visitFile(Path file, BasicFileAttributes attrs)
 					throws IOException {
->>>>>>> 8bbe6945
 				Files.delete(file);
 				return FileVisitResult.CONTINUE;
 			}
 
 			@Override
-<<<<<<< HEAD
-			public FileVisitResult postVisitDirectory(Path dir, IOException exc) throws IOException {
-				// a hack for Windows not to fail when directory is removed
-				// related to https://github.com/spring-cloud/spring-cloud-sleuth/issues/834
-=======
 			public FileVisitResult postVisitDirectory(Path dir, IOException exc)
 					throws IOException {
 				// a hack for Windows not to fail when directory is removed
 				// related to
 				// https://github.com/spring-cloud/spring-cloud-sleuth/issues/834
->>>>>>> 8bbe6945
 				if (exc == null) {
 					int maxTries = 5;
 					int count = 0;
 					boolean deleted;
 					do {
-<<<<<<< HEAD
-						if ((deleted = this.isDeleted(dir))) {
-=======
 						deleted = this.isDeleted(dir);
 						if (deleted) {
->>>>>>> 8bbe6945
 							if (log.isDebugEnabled()) {
 								log.debug("Deleted [" + dir + "]");
 							}
@@ -281,12 +262,8 @@
 					while (count < maxTries);
 					if (!deleted) {
 						if (log.isDebugEnabled()) {
-<<<<<<< HEAD
-							log.debug("Failed to delete [" + dir + "] after [" + maxTries + "] attempts to do it");
-=======
 							log.debug("Failed to delete [" + dir + "] after [" + maxTries
 									+ "] attempts to do it");
->>>>>>> 8bbe6945
 						}
 						throw new DirectoryNotEmptyException(dir.toString());
 					}
@@ -301,12 +278,8 @@
 					return true;
 				}
 				catch (DirectoryNotEmptyException e) {
-<<<<<<< HEAD
-					// happens sometimes if Windows is too slow to remove children of a directory
-=======
 					// happens sometimes if Windows is too slow to remove children of a
 					// directory
->>>>>>> 8bbe6945
 					return false;
 				}
 			}
