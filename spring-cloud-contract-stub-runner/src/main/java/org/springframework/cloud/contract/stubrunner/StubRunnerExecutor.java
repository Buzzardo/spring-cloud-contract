/*
<<<<<<< HEAD
 *  Copyright 2013-2019 the original author or authors.
=======
 * Copyright 2013-2019 the original author or authors.
>>>>>>> 8bbe6945
 *
 * Licensed under the Apache License, Version 2.0 (the "License");
 * you may not use this file except in compliance with the License.
 * You may obtain a copy of the License at
 *
 *      http://www.apache.org/licenses/LICENSE-2.0
 *
 * Unless required by applicable law or agreed to in writing, software
 * distributed under the License is distributed on an "AS IS" BASIS,
 * WITHOUT WARRANTIES OR CONDITIONS OF ANY KIND, either express or implied.
 * See the License for the specific language governing permissions and
 * limitations under the License.
 */

package org.springframework.cloud.contract.stubrunner;

import java.io.File;
import java.net.URL;
import java.util.ArrayList;
import java.util.Collection;
import java.util.Collections;
import java.util.LinkedHashMap;
import java.util.List;
import java.util.Map;
import java.util.Map.Entry;
import java.util.Set;

import groovy.json.JsonOutput;
import org.apache.commons.logging.Log;
import org.apache.commons.logging.LogFactory;
import wiremock.org.eclipse.jetty.util.ConcurrentHashSet;

import org.springframework.cloud.contract.spec.Contract;
import org.springframework.cloud.contract.spec.internal.DslProperty;
import org.springframework.cloud.contract.spec.internal.Headers;
import org.springframework.cloud.contract.spec.internal.OutputMessage;
import org.springframework.cloud.contract.stubrunner.AvailablePortScanner.PortCallback;
import org.springframework.cloud.contract.stubrunner.provider.wiremock.WireMockHttpServerStub;
import org.springframework.cloud.contract.verifier.messaging.MessageVerifier;
import org.springframework.cloud.contract.verifier.messaging.noop.NoOpStubMessages;
import org.springframework.cloud.contract.verifier.util.BodyExtractor;

/**
 * Runs stubs for a particular {@link StubServer}.
 */
class StubRunnerExecutor implements StubFinder {

	static final Set<StubServer> STUB_SERVERS = new ConcurrentHashSet<>();

	private static final Log log = LogFactory.getLog(StubRunnerExecutor.class);

	private final AvailablePortScanner portScanner;

	private final MessageVerifier<?> contractVerifierMessaging;

<<<<<<< HEAD
	private StubServer stubServer;

	private final List<HttpServerStub> serverStubs;

=======
	private final List<HttpServerStub> serverStubs;

	private StubServer stubServer;

>>>>>>> 8bbe6945
	StubRunnerExecutor(AvailablePortScanner portScanner,
			MessageVerifier<?> contractVerifierMessaging,
			List<HttpServerStub> serverStubs) {
		this.portScanner = portScanner;
		this.contractVerifierMessaging = contractVerifierMessaging;
		this.serverStubs = serverStubs;
	}

	StubRunnerExecutor(AvailablePortScanner portScanner,
			List<HttpServerStub> serverStubs) {
		this(portScanner, new NoOpStubMessages(), serverStubs);
	}

	StubRunnerExecutor(AvailablePortScanner portScanner) {
		this(portScanner, new NoOpStubMessages(), new ArrayList<>());
	}

	public RunningStubs runStubs(StubRunnerOptions stubRunnerOptions,
			StubRepository repository, StubConfiguration stubConfiguration) {
		if (this.stubServer != null) {
			if (log.isDebugEnabled()) {
				log.debug("Returning cached version of stubs ["
						+ stubConfiguration.toColonSeparatedDependencyNotation() + "]");
			}
			return runningStubs();
		}
		try {
			HttpServerStubConfigurer configurer = stubRunnerOptions
					.getHttpServerStubConfigurer().newInstance();
<<<<<<< HEAD
			startStubServers(configurer, stubRunnerOptions, stubConfiguration, repository);
=======
			startStubServers(configurer, stubRunnerOptions, stubConfiguration,
					repository);
>>>>>>> 8bbe6945
		}
		catch (InstantiationException | IllegalAccessException ex) {
			log.error("Failed to instantiate the HTTP stub configurer", ex);
		}
		RunningStubs runningCollaborators = runningStubs();
		log.info("All stubs are now running " + runningCollaborators.toString());
		return runningCollaborators;
	}

	private RunningStubs runningStubs() {
		return new RunningStubs(Collections.singletonMap(
				this.stubServer.getStubConfiguration(), this.stubServer.getPort()));
	}

	public void shutdown() {
		if (this.stubServer != null) {
			this.stubServer.stop();
		}
	}

	String registeredMappings() {
		return this.stubServer.registeredMappings();
	}

	@Override
	public URL findStubUrl(String groupId, String artifactId) {
		URL url = null;
		if (groupId == null) {
			url = findStubUrl(
					this.stubServer.stubConfiguration.artifactId.equals(artifactId));
		}
		if (url == null) {
			url = findStubUrl(
					this.stubServer.stubConfiguration.artifactId.equals(artifactId)
							&& this.stubServer.stubConfiguration.groupId.equals(groupId));
		}
		if (url == null) {
			throw new StubNotFoundException(groupId, artifactId);
		}
		return url;
	}

	@Override
	public URL findStubUrl(String ivyNotation) {
		String[] splitString = ivyNotation.split(":", -1);
		if (splitString.length > 4) {
			throw new IllegalArgumentException("[" + ivyNotation
					+ "] is an invalid notation. Pass [groupId]:artifactId[:version][:classifier].");
		}
		else if (splitString.length == 1) {
			return findStubUrl(null, splitString[0]);
		}
		else if (splitString.length == 2) {
			return findStubUrl(splitString[0], splitString[1]);
		}
		else if (splitString.length == 3) {
			return findStubUrl(groupIdArtifactVersionMatches(splitString));
		}
		return findStubUrl(groupIdArtifactVersionMatches(splitString)
				&& classifierMatches(splitString));
	}

	private boolean classifierMatches(String[] splitString) {
		return this.stubServer.stubConfiguration.classifier.equals(splitString[3]);
	}

	private boolean groupIdArtifactVersionMatches(String[] splitString) {
		return this.stubServer.stubConfiguration.groupId.equals(splitString[0])
				&& this.stubServer.stubConfiguration.artifactId.equals(splitString[1])
				&& this.stubServer.stubConfiguration.version.equals(splitString[2]);
	}

	private URL findStubUrl(boolean condition) {
		return returnStubUrlIfMatches(condition);
	}

	@Override
	public RunningStubs findAllRunningStubs() {
		return new RunningStubs(Collections.singletonMap(
				this.stubServer.stubConfiguration, this.stubServer.getPort()));
	}

	@Override
	public Map<StubConfiguration, Collection<Contract>> getContracts() {
		return Collections.singletonMap(this.stubServer.stubConfiguration,
				this.stubServer.getContracts());
	}

	@Override
	public boolean trigger(String ivyNotationAsString, String labelName) {
		Collection<Contract> matchingContracts = new ArrayList<>();
		for (Entry<StubConfiguration, Collection<Contract>> it : getContracts()
				.entrySet()) {
			if (it.getKey().groupIdAndArtifactMatches(ivyNotationAsString)) {
				matchingContracts.addAll(it.getValue());
			}
		}
		return triggerForDsls(matchingContracts, labelName);
	}

	@Override
	public boolean trigger(String labelName) {
		Collection<Contract> matchingContracts = new ArrayList<>();
		for (Collection<Contract> it : getContracts().values()) {
			matchingContracts.addAll(it);
		}
		return triggerForDsls(matchingContracts, labelName);
	}

	private boolean triggerForDsls(Collection<Contract> dsls, String labelName) {
		Collection<Contract> matchingDsls = new ArrayList<>();
		for (Contract contract : dsls) {
			if (labelName.equals(contract.getLabel())
					&& contract.getOutputMessage() != null) {
				matchingDsls.add(contract);
			}
		}
		if (matchingDsls.isEmpty()) {
			return false;
		}
		for (Contract contract : matchingDsls) {
			sendMessage(contract);
		}
		return true;
	}

	@Override
	public boolean trigger() {
		Collection<Contract> matchingContracts = new ArrayList<>();
		for (Collection<Contract> it : getContracts().values()) {
			for (Contract contract : it) {
				if (contract.getOutputMessage() != null) {
					matchingContracts.add(contract);
				}
			}
		}
		if (matchingContracts.isEmpty()) {
			return false;
		}
		for (Contract contract : matchingContracts) {
			sendMessage(contract);
		}
		return true;
	}

	@Override
	public Map<String, Collection<String>> labels() {
		Map<String, Collection<String>> labels = new LinkedHashMap<>();
		for (Entry<StubConfiguration, Collection<Contract>> it : getContracts()
				.entrySet()) {
			Collection<String> values = new ArrayList<>();
			for (Contract contract : it.getValue()) {
				if (contract.getLabel() != null) {
					values.add(contract.getLabel());
				}
			}
			labels.put(it.getKey().toColonSeparatedDependencyNotation(), values);
		}
		return labels;
	}

	private void sendMessage(Contract groovyDsl) {
		OutputMessage outputMessage = groovyDsl.getOutputMessage();
		DslProperty<?> body = outputMessage.getBody();
		Headers headers = outputMessage.getHeaders();
		this.contractVerifierMessaging.send(
				JsonOutput.toJson(BodyExtractor.extractClientValueFromBody(
						body == null ? null : body.getClientValue())),
				headers == null ? null : headers.asStubSideMap(),
				outputMessage.getSentTo().getClientValue());
	}

	private URL returnStubUrlIfMatches(boolean condition) {
		return condition ? this.stubServer.getStubUrl() : null;
	}

	private StubServer startStubServers(HttpServerStubConfigurer configurer,
			final StubRunnerOptions stubRunnerOptions,
			final StubConfiguration stubConfiguration, StubRepository repository) {
		final List<File> mappings = repository.getStubs();
		final Collection<Contract> contracts = repository.contracts;
		Integer port = stubRunnerOptions.port(stubConfiguration);
		HttpServerStubConfiguration configuration = new HttpServerStubConfiguration(
<<<<<<< HEAD
				configurer, stubRunnerOptions, stubConfiguration, port
		);
=======
				configurer, stubRunnerOptions, stubConfiguration, port);
>>>>>>> 8bbe6945
		if (!hasRequest(contracts) && mappings.isEmpty()) {
			if (log.isDebugEnabled()) {
				log.debug("There are no HTTP related contracts. Won't start any servers");
			}
			this.stubServer = new StubServer(stubConfiguration, mappings, contracts,
					new NoOpHttpServerStub()).start(configuration);
			return this.stubServer;
		}
		if (port != null && port >= 0) {
			this.stubServer = new StubServer(stubConfiguration, mappings, contracts,
					httpServerStub()).start(configuration);
		}
		else {
			this.stubServer = this.portScanner
					.tryToExecuteWithFreePort(new PortCallback<StubServer>() {
						@Override
						public StubServer call(int availablePort) {
							return new StubServer(stubConfiguration, mappings, contracts,
									httpServerStub()).start(
<<<<<<< HEAD
									new HttpServerStubConfiguration(
											configurer, stubRunnerOptions, stubConfiguration, availablePort
									));
=======
											new HttpServerStubConfiguration(configurer,
													stubRunnerOptions, stubConfiguration,
													availablePort));
>>>>>>> 8bbe6945
						}
					});
		}
		STUB_SERVERS.add(this.stubServer);
		return this.stubServer;
	}

	private boolean hasRequest(Collection<Contract> contracts) {
		if (contracts.isEmpty()) {
			return false;
		}
		for (Contract contract : contracts) {
			if (contract.getRequest() != null) {
				return true;
			}
		}
		return false;
	}

	private HttpServerStub httpServerStub() {
		// the default impl is the WireMock one
		if (this.serverStubs.isEmpty()) {
			return new WireMockHttpServerStub();
		}
		// first one wins
		return this.serverStubs.get(0);
	}

}<|MERGE_RESOLUTION|>--- conflicted
+++ resolved
@@ -1,9 +1,5 @@
 /*
-<<<<<<< HEAD
- *  Copyright 2013-2019 the original author or authors.
-=======
  * Copyright 2013-2019 the original author or authors.
->>>>>>> 8bbe6945
  *
  * Licensed under the Apache License, Version 2.0 (the "License");
  * you may not use this file except in compliance with the License.
@@ -59,17 +55,10 @@
 
 	private final MessageVerifier<?> contractVerifierMessaging;
 
-<<<<<<< HEAD
+	private final List<HttpServerStub> serverStubs;
+
 	private StubServer stubServer;
 
-	private final List<HttpServerStub> serverStubs;
-
-=======
-	private final List<HttpServerStub> serverStubs;
-
-	private StubServer stubServer;
-
->>>>>>> 8bbe6945
 	StubRunnerExecutor(AvailablePortScanner portScanner,
 			MessageVerifier<?> contractVerifierMessaging,
 			List<HttpServerStub> serverStubs) {
@@ -99,12 +88,8 @@
 		try {
 			HttpServerStubConfigurer configurer = stubRunnerOptions
 					.getHttpServerStubConfigurer().newInstance();
-<<<<<<< HEAD
-			startStubServers(configurer, stubRunnerOptions, stubConfiguration, repository);
-=======
 			startStubServers(configurer, stubRunnerOptions, stubConfiguration,
 					repository);
->>>>>>> 8bbe6945
 		}
 		catch (InstantiationException | IllegalAccessException ex) {
 			log.error("Failed to instantiate the HTTP stub configurer", ex);
@@ -288,12 +273,7 @@
 		final Collection<Contract> contracts = repository.contracts;
 		Integer port = stubRunnerOptions.port(stubConfiguration);
 		HttpServerStubConfiguration configuration = new HttpServerStubConfiguration(
-<<<<<<< HEAD
-				configurer, stubRunnerOptions, stubConfiguration, port
-		);
-=======
 				configurer, stubRunnerOptions, stubConfiguration, port);
->>>>>>> 8bbe6945
 		if (!hasRequest(contracts) && mappings.isEmpty()) {
 			if (log.isDebugEnabled()) {
 				log.debug("There are no HTTP related contracts. Won't start any servers");
@@ -313,15 +293,9 @@
 						public StubServer call(int availablePort) {
 							return new StubServer(stubConfiguration, mappings, contracts,
 									httpServerStub()).start(
-<<<<<<< HEAD
-									new HttpServerStubConfiguration(
-											configurer, stubRunnerOptions, stubConfiguration, availablePort
-									));
-=======
 											new HttpServerStubConfiguration(configurer,
 													stubRunnerOptions, stubConfiguration,
 													availablePort));
->>>>>>> 8bbe6945
 						}
 					});
 		}
