--- conflicted
+++ resolved
@@ -71,13 +71,7 @@
 
 	private Map<String, String> properties = new HashMap<>();
 
-<<<<<<< HEAD
-	private Class httpServerStubConfigurer =
-			HttpServerStubConfigurer.NoOpHttpServerStubConfigurer.class;
-
-=======
 	private Class httpServerStubConfigurer = HttpServerStubConfigurer.NoOpHttpServerStubConfigurer.class;
->>>>>>> 8bbe6945
 
 	public StubRunnerOptionsBuilder() {
 	}
@@ -221,12 +215,8 @@
 		return this;
 	}
 
-<<<<<<< HEAD
-	public StubRunnerOptionsBuilder withHttpServerStubConfigurer(Class httpServerStubConfigurer) {
-=======
 	public StubRunnerOptionsBuilder withHttpServerStubConfigurer(
 			Class httpServerStubConfigurer) {
->>>>>>> 8bbe6945
 		this.httpServerStubConfigurer = httpServerStubConfigurer;
 		return this;
 	}
@@ -247,43 +237,6 @@
 		return this.stubConfigurations;
 	}
 
-<<<<<<< HEAD
-	private static List<String> stubsToList(String[] stubIdsToPortMapping) {
-		List<String> list = new ArrayList<>();
-		if (stubIdsToPortMapping.length == 1 && !containsRange(stubIdsToPortMapping[0])) {
-			list.addAll(StringUtils.commaDelimitedListToSet(stubIdsToPortMapping[0]));
-			return list;
-		}
-		else if (stubIdsToPortMapping.length == 1
-				&& containsRange(stubIdsToPortMapping[0])) {
-			LinkedList<String> linkedList = new LinkedList<>();
-			String[] split = stubIdsToPortMapping[0].split(",");
-			for (String string : split) {
-				if (containsClosingRange(string)) {
-					String last = linkedList.pop();
-					linkedList.push(last + "," + string);
-				}
-				else {
-					linkedList.push(string);
-				}
-			}
-			list.addAll(linkedList);
-			return list;
-		}
-		Collections.addAll(list, stubIdsToPortMapping);
-		return list;
-	}
-
-	private static boolean containsRange(String s) {
-		return s.contains("[") || s.contains("(");
-	}
-
-	private static boolean containsClosingRange(String s) {
-		return s.contains("]") || s.contains(")");
-	}
-
-=======
->>>>>>> 8bbe6945
 	private void addStub(List<String> notations) {
 		for (String notation : notations) {
 			addStub(notation);
