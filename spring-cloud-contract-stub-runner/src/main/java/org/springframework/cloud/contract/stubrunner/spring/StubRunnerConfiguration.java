--- conflicted
+++ resolved
@@ -72,6 +72,7 @@
 	 * Bean that initializes stub runners, runs them and on shutdown closes them. Upon its
 	 * instantiation JAR with stubs is downloaded and unpacked to a temporary folder and
 	 * WireMock server are started for each of those stubs
+	 * @param beanFactory bean factory
 	 * @return the batch stub runner bean
 	 */
 	@Bean
@@ -90,15 +91,14 @@
 		return batchStubRunner;
 	}
 
-<<<<<<< HEAD
 	private StubRunnerOptions stubRunnerOptions(StubRunnerOptionsBuilder builder) {
 		return builder.build();
-=======
+	}
+
 	@Bean
 	public BeanPostProcessor batchStubRunnerBeanPostProcessor(BatchStubRunner runner) {
 		return new BeanPostProcessor() {
 		};
->>>>>>> 3158e6fe
 	}
 
 	private StubRunnerOptionsBuilder builder() {
