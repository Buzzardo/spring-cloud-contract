--- conflicted
+++ resolved
@@ -117,24 +117,14 @@
 						.parseBoolean(resolvePlaceholder(props.isStubsPerConsumer())))
 				.withConsumerName(consumerName(props))
 				.withMappingsOutputFolder(
-<<<<<<< HEAD
-						resolvePlaceholder(this.props.getMappingsOutputFolder()))
-				.withDeleteStubsAfterTest(Boolean.parseBoolean(
-						resolvePlaceholder(this.props.isDeleteStubsAfterTest())))
-				.withGenerateStubs(Boolean
-						.parseBoolean(resolvePlaceholder(this.props.isGenerateStubs())))
-				.withProperties(this.props.getProperties())
-				.withHttpServerStubConfigurer(this.props.getHttpServerStubConfigurer())
-				.withServerId(resolvePlaceholder(this.props.getServerId()));
-=======
 						resolvePlaceholder(props.getMappingsOutputFolder()))
 				.withDeleteStubsAfterTest(Boolean
 						.parseBoolean(resolvePlaceholder(props.isDeleteStubsAfterTest())))
 				.withGenerateStubs(
 						Boolean.parseBoolean(resolvePlaceholder(props.isGenerateStubs())))
 				.withProperties(props.getProperties())
-				.withHttpServerStubConfigurer(props.getHttpServerStubConfigurer());
->>>>>>> a6bf27dd
+				.withHttpServerStubConfigurer(props.getHttpServerStubConfigurer())
+				.withServerId(resolvePlaceholder(props.getServerId()));
 	}
 
 	private String[] resolvePlaceholder(String[] string) {
