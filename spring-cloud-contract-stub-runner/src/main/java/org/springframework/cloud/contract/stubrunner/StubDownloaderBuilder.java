--- conflicted
+++ resolved
@@ -36,10 +36,7 @@
 public interface StubDownloaderBuilder extends ProtocolResolver {
 
 	/**
-<<<<<<< HEAD
-=======
 	 * @param stubRunnerOptions options of Stub Runner
->>>>>>> 8bbe6945
 	 * @return {@link StubDownloader} instance of {@code null} if current parameters don't
 	 * allow building the instance
 	 */
