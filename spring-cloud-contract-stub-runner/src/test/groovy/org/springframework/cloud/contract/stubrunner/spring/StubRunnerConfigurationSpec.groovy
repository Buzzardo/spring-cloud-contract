--- conflicted
+++ resolved
@@ -1,9 +1,5 @@
 /*
-<<<<<<< HEAD
- *  Copyright 2013-2019 the original author or authors.
-=======
  * Copyright 2013-2019 the original author or authors.
->>>>>>> 8bbe6945
  *
  * Licensed under the Apache License, Version 2.0 (the "License");
  * you may not use this file except in compliance with the License.
@@ -56,11 +52,7 @@
 		'fooWithGroup=${stubrunner.runningstubs.org.springframework.cloud.contract.verifier.stubs.fraudDetectionServer.port}'])
 // tag::annotation[]
 @AutoConfigureStubRunner(mappingsOutputFolder = "target/outputmappings/",
-<<<<<<< HEAD
-			httpServerStubConfigurer = HttpsForFraudDetection)
-=======
 		httpServerStubConfigurer = HttpsForFraudDetection)
->>>>>>> 8bbe6945
 // end::annotation[]
 @ActiveProfiles("test")
 class StubRunnerConfigurationSpec extends Specification {
