--- conflicted
+++ resolved
@@ -77,15 +77,8 @@
 						header("foo", 123)
 					}
 					messageBody(foo: "non matching stuff")
-<<<<<<< HEAD
-					stubMatchers {
-						bodyMatchers {
-							jsonPath('$.foo', byRegex("[0-9]{3}"))
-						}
-=======
 					bodyMatchers {
 						jsonPath('$.foo', byRegex("[0-9]{3}"))
->>>>>>> f62ad3a9
 					}
 				}
 			}
@@ -134,15 +127,8 @@
 						header("foo", 123)
 					}
 					messageBody(foo: 123)
-<<<<<<< HEAD
-					stubMatchers {
-						bodyMatchers {
-							jsonPath('$.foo', byRegex("[0-9]{3}"))
-						}
-=======
 					bodyMatchers {
 						jsonPath('$.foo', byRegex("[0-9]{3}"))
->>>>>>> f62ad3a9
 					}
 				}
 			}
