/*
 * Copyright 2013-2019 the original author or authors.
 *
 * Licensed under the Apache License, Version 2.0 (the "License");
 * you may not use this file except in compliance with the License.
 * You may obtain a copy of the License at
 *
 *      http://www.apache.org/licenses/LICENSE-2.0
 *
 * Unless required by applicable law or agreed to in writing, software
 * distributed under the License is distributed on an "AS IS" BASIS,
 * WITHOUT WARRANTIES OR CONDITIONS OF ANY KIND, either express or implied.
 * See the License for the specific language governing permissions and
 * limitations under the License.
 */

package org.springframework.cloud.contract.stubrunner;

import java.io.File;
import java.util.HashMap;

import org.assertj.core.api.BDDAssertions;
import org.eclipse.jgit.api.Git;
import org.eclipse.jgit.api.ResetCommand;
import org.eclipse.jgit.revwalk.RevCommit;
import org.junit.Before;
import org.junit.Rule;
import org.junit.Test;

import org.springframework.boot.test.rule.OutputCapture;
import org.springframework.cloud.contract.stubrunner.spring.StubRunnerProperties;

import static org.assertj.core.api.BDDAssertions.then;

/**
 * @author Marcin Grzejszczak
 */
public class ContractProjectUpdaterTest extends AbstractGitTest {

<<<<<<< HEAD
=======
	@Rule
	public OutputCapture outputCapture = new OutputCapture();

>>>>>>> 8bbe6945
	File originalProject;

	File project;

	ContractProjectUpdater updater;

	GitRepo gitRepo;
<<<<<<< HEAD

	File origin;

	@Rule
	public OutputCapture outputCapture = new OutputCapture();
=======

	File origin;
>>>>>>> 8bbe6945

	@Before
	public void setup() throws Exception {
		GitContractsRepo.CACHED_LOCATIONS.clear();
		this.originalProject = new File(
				GitRepoTests.class.getResource("/git_samples/contract-git").toURI());
		TestUtils.prepareLocalRepo();
		this.gitRepo = new GitRepo(this.tmpFolder);
		this.origin = clonedProject(this.tmp.newFolder(), this.originalProject);
		this.project = this.gitRepo.cloneProject(this.originalProject.toURI());
		this.gitRepo.checkout(this.project, "master");
		setOriginOnProjectToTmp(this.origin, this.project, true);
		StubRunnerOptions options = new StubRunnerOptionsBuilder()
				.withStubRepositoryRoot("file://" + this.project.getAbsolutePath() + "/")
				.withStubsMode(StubRunnerProperties.StubsMode.REMOTE).build();
		this.updater = new ContractProjectUpdater(options);
	}

	@Test
	public void should_push_changes_to_current_branch() throws Exception {
		File stubs = new File(
				GitRepoTests.class.getResource("/git_samples/sample_stubs").toURI());

		this.updater.updateContractProject("hello-world", stubs.toPath());

		// project, not origin, cause we're making one more clone of the local copy
		try (Git git = openGitProject(this.project)) {
			RevCommit revCommit = git.log().call().iterator().next();
			then(revCommit.getShortMessage())
					.isEqualTo("Updating project [hello-world] with stubs");
			// I have no idea but the file gets deleted after pushing
			git.reset().setMode(ResetCommand.ResetType.HARD).call();
		}
		BDDAssertions.then(new File(this.project,
				"META-INF/com.example/hello-world/0.0.2/mappings/someMapping.json"))
				.exists();
<<<<<<< HEAD
		BDDAssertions.then(gitRepo.gitFactory.provider).isNull();
		BDDAssertions.then(outputCapture.toString())
=======
		BDDAssertions.then(this.gitRepo.gitFactory.provider).isNull();
		BDDAssertions.then(this.outputCapture.toString())
>>>>>>> 8bbe6945
				.contains("No custom credentials provider will be set");
	}

	@Test
	public void should_push_changes_to_current_branch_using_credentials()
			throws Exception {
		StubRunnerOptions options = new StubRunnerOptionsBuilder()
				.withStubRepositoryRoot("file://" + this.project.getAbsolutePath() + "/")
				.withStubsMode(StubRunnerProperties.StubsMode.REMOTE)
				.withProperties(new HashMap<String, String>() {
					{
						put("git.username", "foo");
						put("git.password", "bar");
					}
				}).build();
		ContractProjectUpdater updater = new ContractProjectUpdater(options);
		File stubs = new File(
				GitRepoTests.class.getResource("/git_samples/sample_stubs").toURI());

		updater.updateContractProject("hello-world", stubs.toPath());

		// project, not origin, cause we're making one more clone of the local copy
		try (Git git = openGitProject(this.project)) {
			RevCommit revCommit = git.log().call().iterator().next();
			then(revCommit.getShortMessage())
					.isEqualTo("Updating project [hello-world] with stubs");
			// I have no idea but the file gets deleted after pushing
			git.reset().setMode(ResetCommand.ResetType.HARD).call();
		}
		BDDAssertions.then(new File(this.project,
				"META-INF/com.example/hello-world/0.0.2/mappings/someMapping.json"))
				.exists();
<<<<<<< HEAD
		BDDAssertions.then(outputCapture.toString()).contains(
=======
		BDDAssertions.then(this.outputCapture.toString()).contains(
>>>>>>> 8bbe6945
				"Passed username and password - will set a custom credentials provider");
	}

	@Test
	public void should_push_changes_to_current_branch_using_root_credentials()
			throws Exception {
		StubRunnerOptions options = new StubRunnerOptionsBuilder()
				.withStubRepositoryRoot("file://" + this.project.getAbsolutePath() + "/")
				.withStubsMode(StubRunnerProperties.StubsMode.REMOTE).withUsername("foo")
				.withPassword("bar").build();
		ContractProjectUpdater updater = new ContractProjectUpdater(options);
		File stubs = new File(
				GitRepoTests.class.getResource("/git_samples/sample_stubs").toURI());

		updater.updateContractProject("hello-world", stubs.toPath());

		// project, not origin, cause we're making one more clone of the local copy
		try (Git git = openGitProject(this.project)) {
			RevCommit revCommit = git.log().call().iterator().next();
			then(revCommit.getShortMessage())
					.isEqualTo("Updating project [hello-world] with stubs");
			// I have no idea but the file gets deleted after pushing
			git.reset().setMode(ResetCommand.ResetType.HARD).call();
		}
		BDDAssertions.then(new File(this.project,
				"META-INF/com.example/hello-world/0.0.2/mappings/someMapping.json"))
				.exists();
<<<<<<< HEAD
		BDDAssertions.then(outputCapture.toString()).contains(
=======
		BDDAssertions.then(this.outputCapture.toString()).contains(
>>>>>>> 8bbe6945
				"Passed username and password - will set a custom credentials provider");
	}

	@Test
	public void should_not_push_changes_to_current_branch_when_no_changes_were_made()
			throws Exception {
		String initialCommit;
		try (Git git = openGitProject(this.origin)) {
			RevCommit revCommit = git.log().call().iterator().next();
			initialCommit = revCommit.getShortMessage();
		}

		this.updater.updateContractProject("hello-world", this.origin.toPath());

		try (Git git = openGitProject(this.project)) {
			RevCommit revCommit = git.log().call().iterator().next();
			then(revCommit.getShortMessage()).isEqualTo(initialCommit);
		}
		BDDAssertions.then(new File(this.project,
				"META-INF/com.example/hello-world/0.0.2/mappings/someMapping.json"))
				.doesNotExist();
	}

}<|MERGE_RESOLUTION|>--- conflicted
+++ resolved
@@ -37,12 +37,9 @@
  */
 public class ContractProjectUpdaterTest extends AbstractGitTest {
 
-<<<<<<< HEAD
-=======
 	@Rule
 	public OutputCapture outputCapture = new OutputCapture();
 
->>>>>>> 8bbe6945
 	File originalProject;
 
 	File project;
@@ -50,16 +47,8 @@
 	ContractProjectUpdater updater;
 
 	GitRepo gitRepo;
-<<<<<<< HEAD
 
 	File origin;
-
-	@Rule
-	public OutputCapture outputCapture = new OutputCapture();
-=======
-
-	File origin;
->>>>>>> 8bbe6945
 
 	@Before
 	public void setup() throws Exception {
@@ -96,13 +85,8 @@
 		BDDAssertions.then(new File(this.project,
 				"META-INF/com.example/hello-world/0.0.2/mappings/someMapping.json"))
 				.exists();
-<<<<<<< HEAD
-		BDDAssertions.then(gitRepo.gitFactory.provider).isNull();
-		BDDAssertions.then(outputCapture.toString())
-=======
 		BDDAssertions.then(this.gitRepo.gitFactory.provider).isNull();
 		BDDAssertions.then(this.outputCapture.toString())
->>>>>>> 8bbe6945
 				.contains("No custom credentials provider will be set");
 	}
 
@@ -135,11 +119,7 @@
 		BDDAssertions.then(new File(this.project,
 				"META-INF/com.example/hello-world/0.0.2/mappings/someMapping.json"))
 				.exists();
-<<<<<<< HEAD
-		BDDAssertions.then(outputCapture.toString()).contains(
-=======
 		BDDAssertions.then(this.outputCapture.toString()).contains(
->>>>>>> 8bbe6945
 				"Passed username and password - will set a custom credentials provider");
 	}
 
@@ -167,11 +147,7 @@
 		BDDAssertions.then(new File(this.project,
 				"META-INF/com.example/hello-world/0.0.2/mappings/someMapping.json"))
 				.exists();
-<<<<<<< HEAD
-		BDDAssertions.then(outputCapture.toString()).contains(
-=======
 		BDDAssertions.then(this.outputCapture.toString()).contains(
->>>>>>> 8bbe6945
 				"Passed username and password - will set a custom credentials provider");
 	}
 
