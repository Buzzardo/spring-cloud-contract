--- conflicted
+++ resolved
@@ -32,21 +32,6 @@
 
 	private static final File YAML_REPOSITORY_LOCATION = new File(
 			"src/test/resources/customYamlRepository");
-<<<<<<< HEAD
-
-	@Test
-	public void should_prefer_custom_yaml_converter_over_standard() {
-		// given:
-		StubRepository repository = new StubRepository(YAML_REPOSITORY_LOCATION,
-				new ArrayList<>(), new StubRunnerOptionsBuilder().build());
-		int expectedDescriptorsSize = 1;
-
-		// when:
-		Collection<Contract> descriptors = repository.getContracts();
-
-		// then:
-		assertEquals(expectedDescriptorsSize, descriptors.size());
-=======
 
 	@Test
 	public void should_prefer_custom_yaml_converter_over_standard() {
@@ -60,7 +45,6 @@
 
 		// then:
 		BDDAssertions.then(descriptors).hasSize(expectedDescriptorsSize);
->>>>>>> 8bbe6945
 	}
 
 }